--- conflicted
+++ resolved
@@ -116,7 +116,7 @@
     template <typename T>
     void ExpectDataEqual(T expected, const Array& actual) {
 #ifdef XCHAINER_ENABLE_CUDA
-        if (actual.device() == MakeDevice("cuda")) {
+        if (actual.device().name() == "cuda") {
             cuda::CheckError(cudaDeviceSynchronize());
         }
 #endif  // XCHAINER_ENABLE_CUDA
@@ -139,17 +139,12 @@
     }
 
     void ExpectDataExistsOnCurrentDevice(const Array& array) {
-<<<<<<< HEAD
-        // TODO(sonots): Fix to check array's device member
         Device device = GetCurrentDevice();
+
+        // Check device accessor
+        EXPECT_EQ(device, array.device());
+
         if (device.name() == "cpu") {
-=======
-        // Check device accessor
-        EXPECT_EQ(GetCurrentDevice(), array.device());
-
-        // Check device of data pointee
-        if (GetCurrentDevice() == MakeDevice("cpu")) {
->>>>>>> 710c68ea
             EXPECT_FALSE(internal::IsPointerCudaMemory(array.data().get()));
         } else if (device.name() == "cuda") {
             EXPECT_TRUE(internal::IsPointerCudaMemory(array.data().get()));
