--- conflicted
+++ resolved
@@ -88,18 +88,9 @@
     CheckEqual(x1.dtype(), x2.dtype());
     CheckEqual(x1.shape(), x2.shape());
 
-<<<<<<< HEAD
     auto x1_backward_function = [](const Array& gout, const std::vector<GraphId>&) -> Array { return gout; };
-    auto rhs_backward_function = [](const Array& gout, const std::vector<GraphId>&) -> Array {
-        // TODO(niboshi): Use unary negate
-        return -1 * gout;
-    };
-    internal::SetUpOpNodes("subtract", {x1, x2}, out, {x1_backward_function, rhs_backward_function});
-=======
-    auto lhs_backward_function = [](const Array& gout, const std::vector<GraphId>&) -> Array { return gout; };
-    auto rhs_backward_function = [](const Array& gout, const std::vector<GraphId>&) -> Array { return -gout; };
-    internal::SetUpOpNodes("subtract", {lhs, rhs}, out, {lhs_backward_function, rhs_backward_function});
->>>>>>> e68fe19d
+    auto x2_backward_function = [](const Array& gout, const std::vector<GraphId>&) -> Array { return -gout; };
+    internal::SetUpOpNodes("subtract", {x1, x2}, out, {x1_backward_function, x2_backward_function});
 
     x1.device().Subtract(x1, x2, out);
 }
