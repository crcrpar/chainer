--- conflicted
+++ resolved
@@ -122,11 +122,7 @@
     })};
 
     return py::buffer_info(
-<<<<<<< HEAD
-            reinterpret_cast<uint8_t*>(array.raw_data()) + array.offset(),
-=======
             reinterpret_cast<uint8_t*>(array.raw_data()) + array.offset(),  // NOLINT: reinterpret_cast
->>>>>>> 37129b40
             array.element_bytes(),
             std::string(1, GetCharCode(array.dtype())),
             array.ndim(),
