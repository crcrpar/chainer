--- conflicted
+++ resolved
@@ -37,7 +37,7 @@
            nodes_.end();
 }
 
-std::shared_ptr<const ArrayNode> ArrayBody::Node(const GraphId& graph_id) const {
+std::shared_ptr<const ArrayNode> ArrayBody::node(const GraphId& graph_id) const {
     auto it =
         std::find_if(nodes_.begin(), nodes_.end(), [&graph_id](const auto& graph_id_node) { return graph_id == graph_id_node.first; });
     if (it == nodes_.end()) {
@@ -46,7 +46,7 @@
     return it->second;
 }
 
-const std::shared_ptr<ArrayNode>& ArrayBody::MutableNode(const GraphId& graph_id) const {
+const std::shared_ptr<ArrayNode>& ArrayBody::mutable_node(const GraphId& graph_id) const {
     auto it =
         std::find_if(nodes_.begin(), nodes_.end(), [&graph_id](const auto& graph_id_node) { return graph_id == graph_id_node.first; });
     if (it == nodes_.end()) {
@@ -69,23 +69,16 @@
     : body_(std::make_shared<internal::ArrayBody>(shape, dtype, is_contiguous, std::move(data), offset)) {}
 
 Array::Array(const Array& other)
-<<<<<<< HEAD
-    : Array(other.shape(), other.dtype(), internal::Allocate(GetCurrentDevice(), other.total_bytes()), true, 0) {
-    // Memory layout-related members are not copied in this copy ctor since new C-contiguous memory is allocated
-    other.CopyTo(*this);
-}
-=======
-    : body_(std::make_shared<internal::ArrayBody>(other.shape(), other.dtype(), other.requires_grad(), other.is_contiguous(),
-                                                  other.body_->data_, other.offset(), other.body_->node_)) {}
->>>>>>> e3635f9c
-
-const nonstd::optional<Array>& Array::Grad(const GraphId& graph_id) const {
-  return body_->Node(graph_id)->grad();
-}
-
-void Array::SetGrad(Array grad, const GraphId& graph_id) { body_->MutableNode(graph_id)->set_grad(std::move(grad)); }
-
-void Array::ClearGrad(const GraphId& graph_id) { body_->MutableNode(graph_id)->ClearGrad(); }
+    : body_(
+          std::make_shared<internal::ArrayBody>(other.shape(), other.dtype(), other.is_contiguous(), other.body_->data_, other.offset())) {
+    std::copy(other.body_->nodes_.begin(), other.body_->nodes_.end(), std::back_inserter(body_->nodes_));
+    }
+
+const nonstd::optional<Array>& Array::grad(const GraphId& graph_id) const { return body_->node(graph_id)->grad(); }
+
+void Array::set_grad(Array grad, const GraphId& graph_id) { body_->mutable_node(graph_id)->set_grad(std::move(grad)); }
+
+void Array::ClearGrad(const GraphId& graph_id) { body_->mutable_node(graph_id)->ClearGrad(); }
 
 Array Array::FromBuffer(const Shape& shape, Dtype dtype, std::shared_ptr<void> data) {
     auto bytesize = static_cast<size_t>(shape.total_size() * GetElementSize(dtype));
@@ -204,6 +197,7 @@
                                 return a->rank() < b->rank();
                             }))->rank();
 
+
         auto& out_node = out.body_->CreateNode(graph_id);
         out_node->set_next_node(std::make_shared<OpNode>(op_node));
         out_node->set_rank(next_rank + 1);
@@ -227,13 +221,12 @@
     // TODO(sonots): broadcasting
     CheckEqual(shape(), rhs.shape());
 
-<<<<<<< HEAD
     std::unordered_map<GraphId, OpNode> graph_id_op_nodes;
 
     auto add_op_node = [&out, &graph_id_op_nodes](auto& graph_id_node, const Array& other) {
         const auto& graph_id = graph_id_node.first;
         const auto& next_node = graph_id_node.second;
-        auto backward_function = [other_view = other.MakeView()](const Array& gout) { return gout * other_view; };
+        auto backward_function = [other_view = other](const Array& gout) { return gout * other_view; };
         OpNode& op_node = graph_id_op_nodes[graph_id];  // Create if not exists
         op_node.set_name("mul");
         op_node.set_rank(std::max(op_node.rank(), next_node->rank()));
@@ -262,22 +255,6 @@
         auto& out_node = out.body_->CreateNode(graph_id);
         out_node->set_next_node(std::make_shared<OpNode>(op_node));
         out_node->set_rank(next_rank + 1);
-=======
-    if (requires_grad() || rhs.requires_grad()) {
-        std::shared_ptr<ArrayNode> lhs_node = mutable_node();
-        std::shared_ptr<ArrayNode> rhs_node = rhs.mutable_node();
-        std::shared_ptr<ArrayNode> out_node = out.RenewNode();
-        int64_t out_rank = std::max(lhs_node->rank(), rhs_node->rank());
-        auto next_nodes = std::vector<std::shared_ptr<ArrayNode>>{lhs_node, rhs_node};
-        std::function<Array(const Array&)> empty_func;
-        // TODO(sonots): turn off constructing graph (requires_grad) in backward (but, turn on for double backprop)
-        auto lhs_func = requires_grad() ? [rhs_view = rhs](const Array& gout) { return gout * rhs_view; } : empty_func;
-        auto rhs_func = rhs.requires_grad() ? [lhs_view = *this](const Array& gout) { return gout * lhs_view; } : empty_func;
-        auto backward_functions = std::vector<std::function<Array(const Array&)>>{lhs_func, rhs_func};
-        auto op_node = std::make_shared<OpNode>("mul", out_rank, next_nodes, backward_functions);
-        out_node->set_next_node(op_node);
-        out_node->set_rank(out_rank + 1);
->>>>>>> e3635f9c
     }
 
     Device device = GetCurrentDevice();
