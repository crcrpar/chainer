#include "xchainer/backprop.h"

#include <string>
#include <vector>

#ifdef XCHAINER_ENABLE_CUDA
#include <cuda_runtime.h>
#endif  // XCHAINER_ENABLE_CUDA
#include <gtest/gtest.h>

#include "xchainer/array.h"
#include "xchainer/backprop.h"
#ifdef XCHAINER_ENABLE_CUDA
#include "xchainer/cuda/cuda_runtime.h"
#endif  // XCHAINER_ENABLE_CUDA
#include "xchainer/device.h"
#include "xchainer/dtype.h"
#include "xchainer/error.h"
#include "xchainer/shape.h"

namespace xchainer {
namespace {

class BackpropTest : public ::testing::TestWithParam<::testing::tuple<std::string>> {
protected:
    virtual void SetUp() {
        std::string device_name = ::testing::get<0>(GetParam());
        device_scope_ = std::make_unique<DeviceScope>(device_name);
    }

    virtual void TearDown() { device_scope_.reset(); }

public:
    Array MakeFullArray(const Shape& shape, float value) const { return Array::Full(shape, value); }

    Array MakeFullArray(const Shape& shape, float value, const GraphId& graph_id) const {
        return Array::Full(shape, value).RequireGrad(graph_id);
    }

    std::vector<Array> MakeFullArrays(const Shape& shape, const std::vector<float>& values) const {
        std::vector<Array> ret;
        for (float value : values) {
            ret.push_back(Array::Full(shape, value));
        }
        return ret;
    }

    std::vector<Array> MakeFullArrays(const Shape& shape, const std::vector<float>& values, const GraphId& graph_id) const {
        std::vector<Array> ret;
        for (float value : values) {
            ret.push_back(Array::Full(shape, value));
            ret.back().RequireGrad(graph_id);
        }
        return ret;
    }

    template <typename T>
    void ExpectEqual(const Array& expected, const Array& actual) const {
        EXPECT_EQ(expected.dtype(), actual.dtype());
        EXPECT_EQ(expected.shape(), actual.shape());
        ExpectDataEqual<T>(expected, actual);
    }

    template <typename T>
    void ExpectDataEqual(const Array& expected, const Array& actual) const {
#ifdef XCHAINER_ENABLE_CUDA
        std::string device_name = ::testing::get<0>(GetParam());
        if (device_name == "cuda") {
            cuda::CheckError(cudaDeviceSynchronize());
        }
#endif  // XCHAINER_ENABLE_CUDA
        auto total_size = expected.shape().total_size();
        const T* expected_data = static_cast<const T*>(expected.data().get());
        const T* actual_data = static_cast<const T*>(actual.data().get());
        for (decltype(total_size) i = 0; i < total_size; i++) {
            EXPECT_EQ(expected_data[i], actual_data[i]);
        }
    }

    // Checks the correctness of Backward() applied to the output of a given function.
    // Gradients are only computed w.r.t. target_inputs, and are compared to expected_grads.
    template <typename Fprop, typename... Args>
    void CheckBackpropImpl(std::vector<Array>& target_inputs, std::vector<Array>& expected_grads, Fprop&& fprop, const GraphId& graph_id,
                           Args&&... args) const {
        ASSERT_EQ(expected_grads.size(), target_inputs.size());
        auto y = fprop(target_inputs, args...);
        Backward(y, graph_id);
        for (size_t i = 0; i < expected_grads.size(); ++i) {
            ExpectEqual<float>(expected_grads[i], *target_inputs[i].Grad(graph_id));
        }
        EXPECT_TRUE(y.grad().has_value());
    }

    template <typename Fprop>
    void CheckBackprop(std::vector<Array>& target_inputs, std::vector<Array>& expected_grads, Fprop&& fprop,
                       const GraphId& graph_id) const {
        CheckBackpropImpl(target_inputs, expected_grads, fprop, graph_id);
    }

    template <typename Fprop>
    void CheckBackpropExtraInputs(std::vector<Array>& target_inputs, std::vector<Array>& other_inputs, std::vector<Array>& expected_grads,
                                  Fprop&& fprop, const GraphId& graph_id) const {
        CheckBackpropImpl(target_inputs, expected_grads, fprop, graph_id, other_inputs);
        for (size_t i = 0; i < other_inputs.size(); ++i) {
          EXPECT_THROW(other_inputs[i].Grad(graph_id), XchainerError);
        }
    }

    // Simple versions. It makes and uses an array with one element for each input.
    template <typename Fprop>
    void CheckBackpropSingleElement(std::vector<float> target_inputs, std::vector<float> expected_grads, Fprop&& fprop,
                                    const GraphId& graph_id) const {
        auto xs = MakeFullArrays({1}, target_inputs, graph_id);
        auto expected_gxs = MakeFullArrays({1}, expected_grads);
        CheckBackprop(xs, expected_gxs, std::forward<Fprop>(fprop), graph_id);
    }

    template <typename Fprop>
    void CheckBackpropSingleElementExtraInputs(std::vector<float> target_inputs, std::vector<float> other_inputs,
                                               std::vector<float> expected_grads, Fprop&& fprop, const GraphId& graph_id) const {
        auto xs = MakeFullArrays({1}, target_inputs, graph_id);
        auto other_xs = MakeFullArrays({1}, other_inputs);
        auto expected_gxs = MakeFullArrays({1}, expected_grads);
        CheckBackpropExtraInputs(xs, other_xs, expected_gxs, std::forward<Fprop>(fprop), graph_id);
    }

private:
    std::unique_ptr<DeviceScope> device_scope_;
};

TEST_P(BackpropTest, BackwardBasic) {
    CheckBackpropSingleElement({3.0f, 2.0f}, {2.0f, 3.0f}, [](auto& xs) { return xs[0] * xs[1]; }, "graph_1");
    CheckBackpropSingleElement({3.0f, 2.0f, 4.0f}, {8.0f, 12.0f, 6.0f}, [](auto& xs) { return (xs[0] * xs[1]) * xs[2]; }, "graph_1");
    CheckBackpropSingleElement({3.0f, 2.0f}, {12.0f, 9.0f}, [](auto& xs) { return (xs[0] * xs[1]) * xs[0]; }, "graph_1");
    CheckBackpropSingleElement({3.0f, 2.0f}, {1.0f, 2.0f}, [](auto& xs) { return (xs[0] + xs[1]) + xs[1]; }, "graph_1");
}

TEST_P(BackpropTest, BackwardWithExtraInputs) {
    CheckBackpropSingleElementExtraInputs({2.0f, 3.0f}, {4.0f}, {3.0f, 6.0f}, [](auto& xs, auto& ys) { return xs[1] * (xs[0] + ys[0]); },
                                          "graph_1");
    CheckBackpropSingleElementExtraInputs({2.0f}, {4.0f}, {4.0f}, [](auto& xs, auto& ys) { return xs[0] * ys[0]; }, "graph_1");
}

TEST_P(BackpropTest, BackwardSoleArrayNode) {
    const GraphId graph_id = "graph_1";
    auto x = Array::Full({1}, 2.0f);
    x.RequireGrad(graph_id);
    Backward(x, graph_id);
    auto e = Array::OnesLike(x);
    ExpectEqual<float>(e, *x.Grad(graph_id));
}

TEST_P(BackpropTest, DoubleBackprop) {
    const GraphId graph_id = "graph_1";
    auto fprop = [&graph_id](auto& xs, auto& ys) {
        auto z = xs[0] * (xs[0] + ys[0]);
        Backward(z, graph_id);
        auto gx = *xs[0].Grad(graph_id);
        xs[0].ClearGrad(graph_id);
        return gx;
    };
    CheckBackpropSingleElementExtraInputs({2.0f}, {3.0f}, {2.0f}, fprop, graph_id);
}

TEST_P(BackpropTest, BackwardInputToMultipleOps) {
    CheckBackpropSingleElementExtraInputs({2.0f}, {3.0f}, {7.0f}, [](auto& xs, auto& ys) { return xs[0] * (xs[0] + ys[0]); }, "graph_1");
}

TEST_P(BackpropTest, BackwardIdenticalInputs) {
    CheckBackpropSingleElement({2.0f}, {2.0f}, [](auto& xs) { return xs[0] + xs[0]; }, "graph_1");
    CheckBackpropSingleElement({3.0f}, {6.0f}, [](auto& xs) { return xs[0] * xs[0]; }, "graph_1");
}

TEST_P(BackpropTest, BackwardIdenticalIntermediateNodes) {
    auto fprop = [](auto& xs) {
        auto y = xs[0] + xs[0];
        return y + y;
    };
    CheckBackpropSingleElement({2.0f}, {4.0f}, fprop);
}

TEST_P(BackpropTest, BackwardGivenInputGrad) {
<<<<<<< HEAD
    const GraphId& graph_id = "graph_1";
    auto fprop = [graph_id](auto& xs) {
        xs[0].SetGrad(Array::OnesLike(xs[0]), graph_id);
        return xs[0];
=======
    auto fprop = [](auto& xs) {
        xs[0].set_grad(Array::OnesLike(xs[0]));
        return xs[0].Copy();
>>>>>>> e3635f9c
    };
    CheckBackpropSingleElement({1.0f}, {2.0f}, fprop, graph_id);
}

TEST_P(BackpropTest, BackwardGivenOutputGrad) {
    const GraphId& graph_id = "graph_1";
    auto fprop = [graph_id](auto& xs, auto& ys) {
        auto z = xs[0] * ys[0];
        z.SetGrad(Array::FullLike(z, 2.0f), graph_id);
        return z;
    };
    CheckBackpropSingleElementExtraInputs({2.0f}, {3.0f}, {6.0f}, fprop, graph_id);
}

// TODO(hvy): Clean up tests
TEST_P(BackpropTest, MultipleGraphsReuse) {
    GraphId graph_id_1 = "graph_1";
    GraphId graph_id_2 = "graph_2";

    Array x1 = MakeFullArray({1}, {2.0f});
    Array x2 = MakeFullArray({1}, {5.0f});

    EXPECT_FALSE(x1.RequiresGrad(graph_id_1));
    EXPECT_FALSE(x2.RequiresGrad(graph_id_2));

    x1.RequireGrad(graph_id_1);
    x2.RequireGrad(graph_id_2);

    EXPECT_TRUE(x1.RequiresGrad(graph_id_1));
    EXPECT_TRUE(x2.RequiresGrad(graph_id_2));

    Array y1 = x1 * x2;
    Backward(y1, graph_id_1);

    Array expected_1 = MakeFullArray({1}, {5.0f});
    ExpectEqual<float>(expected_1, *x1.Grad(graph_id_1));
    EXPECT_FALSE(x2.Grad(graph_id_2));

    x1.ClearGrad(graph_id_1);
    x2.ClearGrad(graph_id_2);

    Array y2 = x1 * x2;
    Backward(y2, graph_id_2);

    Array expected_2 = MakeFullArray({1}, {2.0f});
    ExpectEqual<float>(expected_2, *x2.Grad(graph_id_2));
    EXPECT_FALSE(x1.Grad(graph_id_1));

    x1.ClearGrad(graph_id_1);
    x2.ClearGrad(graph_id_2);

    x1.RequireGrad(graph_id_2);
    x2.RequireGrad(graph_id_1);

    Array y3 = x1 * x2;
    Backward(y3, graph_id_2);

    ExpectEqual<float>(expected_1, *x1.Grad(graph_id_2));
    ExpectEqual<float>(expected_2, *x2.Grad(graph_id_2));
    EXPECT_FALSE(x1.Grad(graph_id_1));
    EXPECT_FALSE(x2.Grad(graph_id_1));
}

INSTANTIATE_TEST_CASE_P(ForEachDevice, BackpropTest, ::testing::Values(
#ifdef XCHAINER_ENABLE_CUDA
                                                         std::string{"cuda"},
#endif  // XCHAINER_ENABLE_CUDA
                                                         std::string{"cpu"}));

}  // namespace
}  // namespace xchainer<|MERGE_RESOLUTION|>--- conflicted
+++ resolved
@@ -33,23 +33,10 @@
 public:
     Array MakeFullArray(const Shape& shape, float value) const { return Array::Full(shape, value); }
 
-    Array MakeFullArray(const Shape& shape, float value, const GraphId& graph_id) const {
-        return Array::Full(shape, value).RequireGrad(graph_id);
-    }
-
     std::vector<Array> MakeFullArrays(const Shape& shape, const std::vector<float>& values) const {
         std::vector<Array> ret;
         for (float value : values) {
             ret.push_back(Array::Full(shape, value));
-        }
-        return ret;
-    }
-
-    std::vector<Array> MakeFullArrays(const Shape& shape, const std::vector<float>& values, const GraphId& graph_id) const {
-        std::vector<Array> ret;
-        for (float value : values) {
-            ret.push_back(Array::Full(shape, value));
-            ret.back().RequireGrad(graph_id);
         }
         return ret;
     }
@@ -80,48 +67,50 @@
     // Checks the correctness of Backward() applied to the output of a given function.
     // Gradients are only computed w.r.t. target_inputs, and are compared to expected_grads.
     template <typename Fprop, typename... Args>
-    void CheckBackpropImpl(std::vector<Array>& target_inputs, std::vector<Array>& expected_grads, Fprop&& fprop, const GraphId& graph_id,
-                           Args&&... args) const {
+    void CheckBackpropImpl(std::vector<Array>& target_inputs, std::vector<Array>& expected_grads, Fprop&& fprop, Args&&... args) const {
         ASSERT_EQ(expected_grads.size(), target_inputs.size());
+
+        for (auto& x : target_inputs) {
+            x.RequireGrad();
+        }
+
         auto y = fprop(target_inputs, args...);
-        Backward(y, graph_id);
+        Backward(y);
         for (size_t i = 0; i < expected_grads.size(); ++i) {
-            ExpectEqual<float>(expected_grads[i], *target_inputs[i].Grad(graph_id));
+            ExpectEqual<float>(expected_grads[i], *target_inputs[i].grad());
         }
         EXPECT_TRUE(y.grad().has_value());
     }
 
     template <typename Fprop>
-    void CheckBackprop(std::vector<Array>& target_inputs, std::vector<Array>& expected_grads, Fprop&& fprop,
-                       const GraphId& graph_id) const {
-        CheckBackpropImpl(target_inputs, expected_grads, fprop, graph_id);
+    void CheckBackprop(std::vector<Array>& target_inputs, std::vector<Array>& expected_grads, Fprop&& fprop) const {
+        CheckBackpropImpl(target_inputs, expected_grads, fprop);
     }
 
     template <typename Fprop>
     void CheckBackpropExtraInputs(std::vector<Array>& target_inputs, std::vector<Array>& other_inputs, std::vector<Array>& expected_grads,
-                                  Fprop&& fprop, const GraphId& graph_id) const {
-        CheckBackpropImpl(target_inputs, expected_grads, fprop, graph_id, other_inputs);
+                                  Fprop&& fprop) const {
+        CheckBackpropImpl(target_inputs, expected_grads, fprop, other_inputs);
         for (size_t i = 0; i < other_inputs.size(); ++i) {
-          EXPECT_THROW(other_inputs[i].Grad(graph_id), XchainerError);
+            EXPECT_THROW(other_inputs[i].grad(), XchainerError);
         }
     }
 
     // Simple versions. It makes and uses an array with one element for each input.
     template <typename Fprop>
-    void CheckBackpropSingleElement(std::vector<float> target_inputs, std::vector<float> expected_grads, Fprop&& fprop,
-                                    const GraphId& graph_id) const {
-        auto xs = MakeFullArrays({1}, target_inputs, graph_id);
+    void CheckBackpropSingleElement(std::vector<float> target_inputs, std::vector<float> expected_grads, Fprop&& fprop) const {
+        auto xs = MakeFullArrays({1}, target_inputs);
         auto expected_gxs = MakeFullArrays({1}, expected_grads);
-        CheckBackprop(xs, expected_gxs, std::forward<Fprop>(fprop), graph_id);
+        CheckBackprop(xs, expected_gxs, std::forward<Fprop>(fprop));
     }
 
     template <typename Fprop>
     void CheckBackpropSingleElementExtraInputs(std::vector<float> target_inputs, std::vector<float> other_inputs,
-                                               std::vector<float> expected_grads, Fprop&& fprop, const GraphId& graph_id) const {
-        auto xs = MakeFullArrays({1}, target_inputs, graph_id);
+                                               std::vector<float> expected_grads, Fprop&& fprop) const {
+        auto xs = MakeFullArrays({1}, target_inputs);
         auto other_xs = MakeFullArrays({1}, other_inputs);
         auto expected_gxs = MakeFullArrays({1}, expected_grads);
-        CheckBackpropExtraInputs(xs, other_xs, expected_gxs, std::forward<Fprop>(fprop), graph_id);
+        CheckBackpropExtraInputs(xs, other_xs, expected_gxs, std::forward<Fprop>(fprop));
     }
 
 private:
@@ -129,46 +118,43 @@
 };
 
 TEST_P(BackpropTest, BackwardBasic) {
-    CheckBackpropSingleElement({3.0f, 2.0f}, {2.0f, 3.0f}, [](auto& xs) { return xs[0] * xs[1]; }, "graph_1");
-    CheckBackpropSingleElement({3.0f, 2.0f, 4.0f}, {8.0f, 12.0f, 6.0f}, [](auto& xs) { return (xs[0] * xs[1]) * xs[2]; }, "graph_1");
-    CheckBackpropSingleElement({3.0f, 2.0f}, {12.0f, 9.0f}, [](auto& xs) { return (xs[0] * xs[1]) * xs[0]; }, "graph_1");
-    CheckBackpropSingleElement({3.0f, 2.0f}, {1.0f, 2.0f}, [](auto& xs) { return (xs[0] + xs[1]) + xs[1]; }, "graph_1");
+    CheckBackpropSingleElement({3.0f, 2.0f}, {2.0f, 3.0f}, [](auto& xs) { return xs[0] * xs[1]; });
+    CheckBackpropSingleElement({3.0f, 2.0f, 4.0f}, {8.0f, 12.0f, 6.0f}, [](auto& xs) { return (xs[0] * xs[1]) * xs[2]; });
+    CheckBackpropSingleElement({3.0f, 2.0f}, {12.0f, 9.0f}, [](auto& xs) { return (xs[0] * xs[1]) * xs[0]; });
+    CheckBackpropSingleElement({3.0f, 2.0f}, {1.0f, 2.0f}, [](auto& xs) { return (xs[0] + xs[1]) + xs[1]; });
 }
 
 TEST_P(BackpropTest, BackwardWithExtraInputs) {
-    CheckBackpropSingleElementExtraInputs({2.0f, 3.0f}, {4.0f}, {3.0f, 6.0f}, [](auto& xs, auto& ys) { return xs[1] * (xs[0] + ys[0]); },
-                                          "graph_1");
-    CheckBackpropSingleElementExtraInputs({2.0f}, {4.0f}, {4.0f}, [](auto& xs, auto& ys) { return xs[0] * ys[0]; }, "graph_1");
+    CheckBackpropSingleElementExtraInputs({2.0f, 3.0f}, {4.0f}, {3.0f, 6.0f}, [](auto& xs, auto& ys) { return xs[1] * (xs[0] + ys[0]); });
+    CheckBackpropSingleElementExtraInputs({2.0f}, {4.0f}, {4.0f}, [](auto& xs, auto& ys) { return xs[0] * ys[0]; });
 }
 
 TEST_P(BackpropTest, BackwardSoleArrayNode) {
-    const GraphId graph_id = "graph_1";
     auto x = Array::Full({1}, 2.0f);
-    x.RequireGrad(graph_id);
-    Backward(x, graph_id);
+    x.RequireGrad();
+    Backward(x);
     auto e = Array::OnesLike(x);
-    ExpectEqual<float>(e, *x.Grad(graph_id));
+    ExpectEqual<float>(e, *x.grad());
 }
 
 TEST_P(BackpropTest, DoubleBackprop) {
-    const GraphId graph_id = "graph_1";
-    auto fprop = [&graph_id](auto& xs, auto& ys) {
+    auto fprop = [](auto& xs, auto& ys) {
         auto z = xs[0] * (xs[0] + ys[0]);
-        Backward(z, graph_id);
-        auto gx = *xs[0].Grad(graph_id);
-        xs[0].ClearGrad(graph_id);
+        Backward(z);
+        auto gx = *xs[0].grad();
+        xs[0].ClearGrad();
         return gx;
     };
-    CheckBackpropSingleElementExtraInputs({2.0f}, {3.0f}, {2.0f}, fprop, graph_id);
+    CheckBackpropSingleElementExtraInputs({2.0f}, {3.0f}, {2.0f}, fprop);
 }
 
 TEST_P(BackpropTest, BackwardInputToMultipleOps) {
-    CheckBackpropSingleElementExtraInputs({2.0f}, {3.0f}, {7.0f}, [](auto& xs, auto& ys) { return xs[0] * (xs[0] + ys[0]); }, "graph_1");
+    CheckBackpropSingleElementExtraInputs({2.0f}, {3.0f}, {7.0f}, [](auto& xs, auto& ys) { return xs[0] * (xs[0] + ys[0]); });
 }
 
 TEST_P(BackpropTest, BackwardIdenticalInputs) {
-    CheckBackpropSingleElement({2.0f}, {2.0f}, [](auto& xs) { return xs[0] + xs[0]; }, "graph_1");
-    CheckBackpropSingleElement({3.0f}, {6.0f}, [](auto& xs) { return xs[0] * xs[0]; }, "graph_1");
+    CheckBackpropSingleElement({2.0f}, {2.0f}, [](auto& xs) { return xs[0] + xs[0]; });
+    CheckBackpropSingleElement({3.0f}, {6.0f}, [](auto& xs) { return xs[0] * xs[0]; });
 }
 
 TEST_P(BackpropTest, BackwardIdenticalIntermediateNodes) {
@@ -180,28 +166,20 @@
 }
 
 TEST_P(BackpropTest, BackwardGivenInputGrad) {
-<<<<<<< HEAD
-    const GraphId& graph_id = "graph_1";
-    auto fprop = [graph_id](auto& xs) {
-        xs[0].SetGrad(Array::OnesLike(xs[0]), graph_id);
-        return xs[0];
-=======
     auto fprop = [](auto& xs) {
         xs[0].set_grad(Array::OnesLike(xs[0]));
         return xs[0].Copy();
->>>>>>> e3635f9c
-    };
-    CheckBackpropSingleElement({1.0f}, {2.0f}, fprop, graph_id);
+    };
+    CheckBackpropSingleElement({1.0f}, {2.0f}, fprop);
 }
 
 TEST_P(BackpropTest, BackwardGivenOutputGrad) {
-    const GraphId& graph_id = "graph_1";
-    auto fprop = [graph_id](auto& xs, auto& ys) {
+    auto fprop = [](auto& xs, auto& ys) {
         auto z = xs[0] * ys[0];
-        z.SetGrad(Array::FullLike(z, 2.0f), graph_id);
+        z.set_grad(Array::FullLike(z, 2.0f));
         return z;
     };
-    CheckBackpropSingleElementExtraInputs({2.0f}, {3.0f}, {6.0f}, fprop, graph_id);
+    CheckBackpropSingleElementExtraInputs({2.0f}, {3.0f}, {6.0f}, fprop);
 }
 
 // TODO(hvy): Clean up tests
@@ -212,21 +190,21 @@
     Array x1 = MakeFullArray({1}, {2.0f});
     Array x2 = MakeFullArray({1}, {5.0f});
 
-    EXPECT_FALSE(x1.RequiresGrad(graph_id_1));
-    EXPECT_FALSE(x2.RequiresGrad(graph_id_2));
+    EXPECT_FALSE(x1.requires_grad(graph_id_1));
+    EXPECT_FALSE(x2.requires_grad(graph_id_2));
 
     x1.RequireGrad(graph_id_1);
     x2.RequireGrad(graph_id_2);
 
-    EXPECT_TRUE(x1.RequiresGrad(graph_id_1));
-    EXPECT_TRUE(x2.RequiresGrad(graph_id_2));
+    EXPECT_TRUE(x1.requires_grad(graph_id_1));
+    EXPECT_TRUE(x2.requires_grad(graph_id_2));
 
     Array y1 = x1 * x2;
     Backward(y1, graph_id_1);
 
     Array expected_1 = MakeFullArray({1}, {5.0f});
-    ExpectEqual<float>(expected_1, *x1.Grad(graph_id_1));
-    EXPECT_FALSE(x2.Grad(graph_id_2));
+    ExpectEqual<float>(expected_1, *x1.grad(graph_id_1));
+    EXPECT_FALSE(x2.grad(graph_id_2));
 
     x1.ClearGrad(graph_id_1);
     x2.ClearGrad(graph_id_2);
@@ -235,8 +213,8 @@
     Backward(y2, graph_id_2);
 
     Array expected_2 = MakeFullArray({1}, {2.0f});
-    ExpectEqual<float>(expected_2, *x2.Grad(graph_id_2));
-    EXPECT_FALSE(x1.Grad(graph_id_1));
+    ExpectEqual<float>(expected_2, *x2.grad(graph_id_2));
+    EXPECT_FALSE(x1.grad(graph_id_1));
 
     x1.ClearGrad(graph_id_1);
     x2.ClearGrad(graph_id_2);
@@ -247,10 +225,10 @@
     Array y3 = x1 * x2;
     Backward(y3, graph_id_2);
 
-    ExpectEqual<float>(expected_1, *x1.Grad(graph_id_2));
-    ExpectEqual<float>(expected_2, *x2.Grad(graph_id_2));
-    EXPECT_FALSE(x1.Grad(graph_id_1));
-    EXPECT_FALSE(x2.Grad(graph_id_1));
+    ExpectEqual<float>(expected_1, *x1.grad(graph_id_2));
+    ExpectEqual<float>(expected_2, *x2.grad(graph_id_2));
+    EXPECT_FALSE(x1.grad(graph_id_1));
+    EXPECT_FALSE(x2.grad(graph_id_1));
 }
 
 INSTANTIATE_TEST_CASE_P(ForEachDevice, BackpropTest, ::testing::Values(
