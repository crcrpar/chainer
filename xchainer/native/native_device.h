#pragma once

#include <cstdint>
#include <memory>
#include <tuple>
#include <vector>

#include "xchainer/array.h"
#include "xchainer/device.h"
#include "xchainer/indexable_array.h"
#include "xchainer/indexer.h"
#include "xchainer/native/native_backend.h"
#include "xchainer/scalar.h"

namespace xchainer {
namespace native {

class NativeDevice : public Device {
public:
    NativeDevice(NativeBackend& backend, int index) : Device(backend, index) {}

    std::shared_ptr<void> Allocate(size_t bytesize) override;

    void MemoryCopyFrom(void* dst, const void* src, size_t bytesize, Device& src_device) override;

    void MemoryCopyTo(void* dst, const void* src, size_t bytesize, Device& dst_device) override;

    std::shared_ptr<void> TransferDataFrom(
            Device& src_device, const std::shared_ptr<void>& src_ptr, size_t offset, size_t bytesize) override;

    std::shared_ptr<void> TransferDataTo(Device& dst_device, const std::shared_ptr<void>& src_ptr, size_t offset, size_t bytesize) override;

    std::shared_ptr<void> FromHostMemory(const std::shared_ptr<void>& src_ptr, size_t bytesize) override;

    void Fill(const Array& out, Scalar value) override;

    void ArgMax(const Array& a, const std::vector<int8_t>& axis, const Array& out) override;

    void Sum(const Array& a, const std::vector<int8_t>& axis, const Array& out) override;

    void Copy(const Array& a, const Array& out) override;

<<<<<<< HEAD
    void Equal(const Array& x1, const Array& x2, const Array& out) override;
=======
    void Negative(const Array& x, const Array& out) override;

    void Equal(const Array& lhs, const Array& rhs, const Array& out) override;
>>>>>>> e68fe19d

    void Add(const Array& x1, const Array& x2, const Array& out) override;
    void Subtract(const Array& x1, const Array& x2, const Array& out) override;
    void Multiply(const Array& x1, Scalar x2, const Array& out) override;
    void Multiply(const Array& x1, const Array& x2, const Array& out) override;

    void IfLessElse(const Array& x1, Scalar x2, Scalar pos, const Array& neg, const Array& out) override;

    void Dot(const Array& a, const Array& b, const Array& out) override;

    void Exp(const Array& x, const Array& out) override;
    void Log(const Array& x, const Array& out) override;

    void Synchronize() override;
};

}  // namespace native
}  // namespace xchainer<|MERGE_RESOLUTION|>--- conflicted
+++ resolved
@@ -40,13 +40,9 @@
 
     void Copy(const Array& a, const Array& out) override;
 
-<<<<<<< HEAD
     void Equal(const Array& x1, const Array& x2, const Array& out) override;
-=======
+
     void Negative(const Array& x, const Array& out) override;
-
-    void Equal(const Array& lhs, const Array& rhs, const Array& out) override;
->>>>>>> e68fe19d
 
     void Add(const Array& x1, const Array& x2, const Array& out) override;
     void Subtract(const Array& x1, const Array& x2, const Array& out) override;
