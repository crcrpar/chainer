#pragma once

#include <cstddef>
#include <functional>
#include <initializer_list>
#include <memory>
#include <unordered_map>
#include <vector>

#include "xchainer/constant.h"
#include "xchainer/device.h"
#include "xchainer/dtype.h"
#include "xchainer/graph.h"
#include "xchainer/shape.h"

namespace xchainer {

class Array;
class ArrayNode;
class BackwardContext;
class OpNode;

using ArrayRef = std::reference_wrapper<Array>;
using ConstArrayRef = std::reference_wrapper<const Array>;

namespace internal {
class ArrayBody;
}

enum class DoubleBackpropOption : bool {
    kDisable = false,
    kEnable = true,
};

using BackwardFunction = std::function<void(BackwardContext&)>;

namespace internal {

void AccumulateGrad(nonstd::optional<Array>& target_grad, Array partial_grad, const Shape& shape, Dtype dtype, Device& device);

void SetGrad(nonstd::optional<Array>& target_grad, Array grad, const Shape& shape, Dtype dtype, Device& device);

struct ArrayProps {
    Shape shape;
    Dtype dtype;
    Device& device;
};

// Reference to the gradient array corresponding to an array node, which is valid during backward computation at most.
//
// It points to the original gradient array held by the array node's owner array body if the array body is still alive.
// Otherwise, it points to a temporary gradient array which is only valid during lifetime of this class (which means until the end of
// backward computation at most, because BackwardImpl owns instances of this class).
class GradRef {
public:
    // Initialize with alive array node.
    // The array node may or may not have gradient. If not, a temporary gradient without value will be initialized.
    explicit GradRef(ArrayNode& array_node);

    // Initialize with a temporary grad without value.
    explicit GradRef(nonstd::nullopt_t);

    GradRef(const GradRef&) = delete;
    GradRef(GradRef&&) = default;
    GradRef& operator=(const GradRef&) = delete;
    GradRef& operator=(GradRef&&) = delete;

    // Returns the reference to the gradient.
    nonstd::optional<Array>& get();

private:
    // Pointer to the original gradient held by the original input array body.
    // If the array body is gone, this pointer will be nullptr.
    nonstd::optional<Array>* original_grad_ptr_{nullptr};

    // The array body which owns the original gradient, if alive.
    // This is a keeper to prevent the gradient from being released after retrieval of the pointer.
    std::shared_ptr<internal::ArrayBody> original_grad_owner_body_{nullptr};

    // Temporary gradient instantiated only when the original array body is gone.
    std::unique_ptr<nonstd::optional<Array>> temporary_grad_;
};

}  // namespace internal

// An object used by op implementations to bridge between BackwardBuilder::RetainOutput() and BackwardContext::GetRetainedOutput().
//
// See BackwardBuilder::RetainOutput() for details.
class RetainedOutputToken {
public:
    RetainedOutputToken(std::shared_ptr<internal::ArrayBody> data_array_body, size_t output_index);

    RetainedOutputToken(const RetainedOutputToken&) = default;
    RetainedOutputToken(RetainedOutputToken&&) = default;
    RetainedOutputToken& operator=(const RetainedOutputToken&) = default;
    RetainedOutputToken& operator=(RetainedOutputToken&&) = default;

private:
    friend class xchainer::BackwardContext;

    // Returns the output index.
    // It does not necessarily correspond to the output array specified in RetainOutput(), if there are more than one output arrays with the
    // same array body.
    size_t output_index() const { return output_index_; }

    const std::shared_ptr<internal::ArrayBody>& GetFabricatedArrayBodyWithNodes(const std::shared_ptr<OpNode>& op_node) const;

    // Output data array. Initially it does not have any array nodes.
    // This array is used when retrieving retained output array, in case the array body of the original output array is no longer alive.
    // Once used, the array body `data_array_body_` points to will have array nodes of the output array for all the graphs, no matter what
    // the graph backpropagation is running on.
    std::shared_ptr<internal::ArrayBody> data_array_body_;

    size_t output_index_;
};

class BackwardContext {
public:
    // Ctor
    //
    // `input_grads_storage` is where input gradients returned by backward functions will be stored.
    // Its size must be equal to the number of input arrays whose gradients are to be returned in this single backward function (1 in most
    // ordinary functions).
    BackwardContext(
            const std::shared_ptr<OpNode>& op_node,
            gsl::span<ArrayNode*> prev_array_nodes,
            gsl::span<internal::GradRef*> prev_grads,
            std::vector<Array>& input_grads_storage,
            const GraphId& graph_id,
            DoubleBackpropOption double_backprop_option);

    // Indicates whether the next order of backward is required. It reflects DoubleBackpropOption.
    bool next_required() const { return double_backprop_option_ == DoubleBackpropOption::kEnable; }

    // Returns whether the output has a propagated gradient.
    // If there is only one output, the output always has the propagated gradient, therefore you do not have to call this function in that
    // case.
    bool HasOutputGrad(size_t output_index) const;

    // Returns the reference to an output gradient array if it has a propagated value.
    // Otherwise, an zero-filled array is allocated and a reference to it is returned.
    const Array& output_grad(size_t output_index) const;

    // Returns the reference to an output gradient array if it has a propagated value.
    // Otherwise, an zero-filled array is allocated and a reference to it is returned.
    const Array& output_grad() const {
        assert(prev_array_nodes_.size() == 1);
        return output_grad(0);
    }

    // Returns the reference to the input gradient.
    Array& input_grad();

    // Returns the reference to the input gradient.
    Array& input_grad(size_t index);

<<<<<<< HEAD
    // Returns the retained output array.
    // The resulting array has the same value but different array body as the actual output array.
    // It has the array node of the graph for current backward computation if and only if the double backprop option is enabled, but always
    // retains array nodes for other graphs.
    Array GetRetainedOutput(const RetainedOutputToken& token);

    // Given an array, cuts the graphs to stop gradients and returns the resulting array.
    Array Cut(const Array& a) const;

=======
>>>>>>> 8861a83e
private:
    size_t num_outputs() const;

    const std::shared_ptr<OpNode>& op_node_;  // never be nullptr
    gsl::span<ArrayNode*> prev_array_nodes_;
    gsl::span<internal::GradRef*> prev_grads_;
    gsl::span<const GraphId> stop_graph_ids_;

    // A reference to the storage of input gradient arrays.
    // Gradient passed in input_grad() will be put into this storage.
    // Unset gradients will have null array body.
    std::vector<Array>& input_grads_storage_;

    // Holds zero-filled arrays for outputs without actual gradients.
    // The arrays are allocated on-demand in output_grad.
    mutable std::vector<nonstd::optional<Array>> zero_output_grads_;

    // Array bodies for retained outputs.
    // Initialized by nullptrs and populated as queried by calling GetRetainedOutput().
    std::vector<std::shared_ptr<internal::ArrayBody>> retained_output_array_bodies_;

    const GraphId& graph_id_;

    DoubleBackpropOption double_backprop_option_;
};

class BackwardBuilder {
public:
    BackwardBuilder(const char* op_name, std::initializer_list<ConstArrayRef> outputs, gsl::span<const GraphId> stop_graph_ids);
    BackwardBuilder(const char* op_name, std::initializer_list<ConstArrayRef> outputs) : BackwardBuilder{op_name, outputs, {}} {}
    BackwardBuilder(const char* op_name, const Array& output, gsl::span<const GraphId> stop_graph_ids)
        : BackwardBuilder{op_name, std::initializer_list<ConstArrayRef>{output}, stop_graph_ids} {}
    BackwardBuilder(const char* op_name, const Array& output) : BackwardBuilder{op_name, {output}, {}} {}

    // Defines a backward function with respect to specified input arrays.
    // For multi-input ops, usually this function is called for each of independent subsets of input arrays.
    void Define(std::initializer_list<ConstArrayRef> inputs, const BackwardFunction& backward_func);

    // Flags an output array to be retained for use in the backward pass.
    // Op implmentations can use this function in combination with BackwardContext::GetRetainedOutput() to retrieve output arrays in the
    // backward pass.
    //
    // If an op implementation requires the output array of the forward pass in the backward pass, it should call
    // BackwardBuilder::RetainOutput() in the forward pass and keep its return value (either assign a variable or capture by
    // value in a lambda expression). In the backward pass, it should call BackwardContext::GetRetainedOutput() with this token to retrieve
    // the output array.
    //
    // Capturing the output array directly with lambda expression would cause cyclic reference and therefore would lead to memory leak.
    //
    // The token cannot be reused for higher-order backward functions.
    //
    // `output` must be one of the arrays specified in the constructor of BackwardBuilder as output arrays.
    // If invalid array is specified, XchainerError will be thrown.
    RetainedOutputToken RetainOutput(const Array& output);

private:
    const char* op_name_;

    // Flag indicating whether the first Define() has been called.
    bool any_defined_{false};

    // Output arrays of the op.
    std::vector<ConstArrayRef> outputs_;

    std::vector<internal::ArrayProps> output_array_props_;

    // A collection of op nodes, each of which corresponds to a graph.
    // This record is increasingly populated as new graphs are encountered in multiple Define() calls.
    std::unordered_map<GraphId, std::shared_ptr<OpNode>> op_node_map_;

    std::vector<GraphId> stop_graph_ids_;
};

void Backward(
        const Array& output,
        const GraphId& graph_id = kDefaultGraphId,
        DoubleBackpropOption double_backprop = DoubleBackpropOption::kDisable);

void Backward(
        const std::vector<ConstArrayRef>& outputs,
        const GraphId& graph_id = kDefaultGraphId,
        DoubleBackpropOption double_backprop = DoubleBackpropOption::kDisable);

}  // namespace xchainer<|MERGE_RESOLUTION|>--- conflicted
+++ resolved
@@ -154,18 +154,12 @@
     // Returns the reference to the input gradient.
     Array& input_grad(size_t index);
 
-<<<<<<< HEAD
     // Returns the retained output array.
     // The resulting array has the same value but different array body as the actual output array.
     // It has the array node of the graph for current backward computation if and only if the double backprop option is enabled, but always
     // retains array nodes for other graphs.
     Array GetRetainedOutput(const RetainedOutputToken& token);
 
-    // Given an array, cuts the graphs to stop gradients and returns the resulting array.
-    Array Cut(const Array& a) const;
-
-=======
->>>>>>> 8861a83e
 private:
     size_t num_outputs() const;
 
