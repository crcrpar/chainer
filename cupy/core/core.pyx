--- conflicted
+++ resolved
@@ -15,10 +15,7 @@
 
 from cupy.core cimport internal
 from cupy.cuda cimport cublas
-<<<<<<< HEAD
-=======
 from cupy.cuda cimport runtime
->>>>>>> f987f8f8
 from cupy.cuda cimport memory
 
 
@@ -1352,7 +1349,6 @@
 template <typename T>
 __device__ min_max_st<T> my_min(
         const min_max_st<T>& a, const min_max_st<T>& b) {
-<<<<<<< HEAD
     if (a.index == -1) return b;
     if (b.index == -1) return a;
     return min_max_st<T>(min(a.value, b.value));
@@ -1398,53 +1394,6 @@
         const min_max_st<T>& a, const min_max_st<T>& b) {
     if (a.index == -1) return b;
     if (b.index == -1) return a;
-=======
-    if (a.index == -1) return b;
-    if (b.index == -1) return a;
-    return min_max_st<T>(min(a.value, b.value));
-}
-template <typename T>
-__device__ min_max_st<T> my_min_float(
-        const min_max_st<T>& a, const min_max_st<T>& b) {
-    if (a.index == -1) return b;
-    if (b.index == -1) return a;
-    if (is_nan(a.value)) return a;
-    if (is_nan(b.value)) return b;
-    return min_max_st<T>(min(a.value, b.value));
-}
-
-template <typename T>
-__device__ min_max_st<T> my_max(
-        const min_max_st<T>& a, const min_max_st<T>& b) {
-    if (a.index == -1) return b;
-    if (b.index == -1) return a;
-    return min_max_st<T>(max(a.value, b.value));
-}
-template <typename T>
-__device__ min_max_st<T> my_max_float(
-        const min_max_st<T>& a, const min_max_st<T>& b) {
-    if (a.index == -1) return b;
-    if (b.index == -1) return a;
-    if (is_nan(a.value)) return a;
-    if (is_nan(b.value)) return b;
-    return min_max_st<T>(max(a.value, b.value));
-}
-
-template <typename T>
-__device__ min_max_st<T> my_argmin(
-        const min_max_st<T>& a, const min_max_st<T>& b) {
-    if (a.index == -1) return b;
-    if (b.index == -1) return a;
-    if (a.value == b.value)
-        return min_max_st<T>(a.value, min(a.index, b.index));
-    return (a.value <= b.value) ? a : b;
-}
-template <typename T>
-__device__ min_max_st<T> my_argmin_float(
-        const min_max_st<T>& a, const min_max_st<T>& b) {
-    if (a.index == -1) return b;
-    if (b.index == -1) return a;
->>>>>>> f987f8f8
     if (a.value == b.value)
         return min_max_st<T>(a.value, min(a.index, b.index));
     if (is_nan(a.value)) return a;
