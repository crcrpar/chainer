import functools
import math
import operator

import numpy
import pytest

import xchainer
import xchainer.testing


_shapes = [
    (),
    (0,),
    (1,),
    (2, 3),
    (1, 1, 1),
    (2, 0, 3),
]


@pytest.fixture(params=_shapes)
def shape(request):
    return request.param


def _create_dummy_data(shape, dtype, pattern=1):
    total_size = _total_size(shape)
    if pattern == 1:
        if dtype == xchainer.bool:
            return [i % 2 == 1 for i in range(total_size)]
        else:
            return [i for i in range(total_size)]
    else:
        if dtype == xchainer.bool:
            return [i % 3 == 0 for i in range(total_size)]
        else:
            return [1 + i for i in range(total_size)]


def _create_dummy_ndarray(shape, numpy_dtype):
    return numpy.arange(_total_size(shape)).reshape(shape).astype(numpy_dtype)


def _check_array(array, expected_dtype, expected_shape, expected_total_size, expected_data_list, expected_is_contiguous=True,
                 device=None):
    assert isinstance(array.dtype, xchainer.dtype)
    assert isinstance(array.shape, tuple)
    assert array.dtype == expected_dtype
    assert array.shape == expected_shape
    assert array.element_bytes == expected_dtype.itemsize
    assert array.total_size == expected_total_size
    assert array.total_bytes == expected_dtype.itemsize * expected_total_size
    assert array._debug_flat_data == expected_data_list
    assert array.is_contiguous == expected_is_contiguous
    assert array.offset == 0
    if device is None:
        device = xchainer.get_default_device()
    elif isinstance(device, str):
        device = xchainer.get_device(device)
    assert array.device is device


def _check_arrays_equal(array_a, array_b):
    assert array_a.dtype == array_b.dtype
    assert array_a.shape == array_b.shape
    assert array_a.element_bytes == array_b.element_bytes
    assert array_a.total_size == array_b.total_size
    assert array_a.total_bytes == array_b.total_bytes
    assert array_a._debug_flat_data == array_b._debug_flat_data


def _check_arrays_equal_copy(array_a, array_b):
    _check_arrays_equal(array_a, array_b)
    assert array_b.is_contiguous
    assert 0 == array_b.offset

    # Check memory addresses only if >0 bytes are allocated
    if array_a.total_size > 0:
        assert array_a._debug_data_memory_address != array_b._debug_data_memory_address


def _check_array_equals_ndarray(array, ndarray):
    assert array.shape == ndarray.shape
    assert array.total_size == ndarray.size
    assert array.ndim == ndarray.ndim
    assert array.element_bytes == ndarray.itemsize
    assert array.total_bytes == ndarray.itemsize * ndarray.size
    numpy.testing.assert_array_equal(array._debug_flat_data, ndarray.ravel().tolist())
    assert array.is_contiguous == ndarray.flags['C_CONTIGUOUS']


def _check_ndarray_equal_ndarray(ndarray1, ndarray2, skip_strides=False, skip_flags=False):
    assert ndarray1.dtype == ndarray2.dtype
    assert ndarray1.shape == ndarray2.shape
    assert ndarray1.size == ndarray2.size
    assert ndarray1.ndim == ndarray2.ndim
    assert ndarray1.itemsize == ndarray2.itemsize
    assert numpy.array_equal(ndarray1, ndarray2)

    if not skip_strides:
        assert ndarray1.strides == ndarray2.strides
    if not skip_flags:
        assert ndarray1.flags == ndarray2.flags


def _total_size(shape):
    return functools.reduce(operator.mul, shape, 1)


def _check_init(shape, dtype, device=None, with_device=True):
    data_list = _create_dummy_data(shape, dtype)

    if with_device:
        array = xchainer.Array(shape, dtype, data_list, device)
    else:
        array = xchainer.Array(shape, dtype, data_list)

    _check_array(array, dtype, shape, _total_size(shape), data_list, device=device)


def test_init_without_device(shape, dtype):
    _check_init(shape, dtype, with_device=False)


@pytest.mark.parametrize('device', [None, 'native:1', xchainer.get_device('native:1')])
def test_init_with_device(shape, dtype, device):
    _check_init(shape, dtype, device=device)


def _check_numpy_init(ndarray, shape, dtype, device=None):
    if device is None:
        array = xchainer.Array(ndarray)
    else:
        array = xchainer.Array(ndarray, device)

    ndarray_is_contigous = ndarray.flags['C_CONTIGUOUS']
    _check_array(
        array, dtype, shape, _total_size(shape), ndarray.ravel().tolist(),
        expected_is_contiguous=ndarray_is_contigous, device=device)
    _check_array_equals_ndarray(array, ndarray)

    # test possibly freed memory
    data_copy = ndarray.copy()
    del ndarray
    assert array._debug_flat_data == data_copy.ravel().tolist()

    # recovered data should be equal
    data_recovered = numpy.array(array)
    _check_ndarray_equal_ndarray(data_copy, data_recovered, skip_strides=True, skip_flags=True)

    # recovered data should be a copy
    data_recovered_to_modify = numpy.array(array)
    data_recovered_to_modify *= _create_dummy_ndarray(shape, data_copy.dtype)
    _check_array_equals_ndarray(array, data_recovered)


def test_numpy_init(shape, dtype):
    ndarray = _create_dummy_ndarray(shape, getattr(numpy, dtype.name))
    _check_numpy_init(ndarray, shape, dtype)


def test_numpy_non_contiguous_init(shape, dtype):
    ndarray = _create_dummy_ndarray(shape, getattr(numpy, dtype.name))
    _check_numpy_init(ndarray.T, shape[::-1], dtype)


<<<<<<< HEAD
@xchainer.testing.numpy_xchainer_array_equal()
@pytest.mark.parametrize('shape', [
    (0,),
    (1,),
    (2,),
    (2, 3),
    (1, 1, 1),
    (2, 1, 1),
    (2, 0, 3),
])
def test_numpy_init_with_offset(xp, shape, dtype):
    ndarray = _create_dummy_ndarray(shape, getattr(numpy, dtype.name))
    a = xp.array(ndarray)
    return numpy.array(a[1:])
=======
def test_numpy_init_with_offset():
    ndarray = _create_dummy_ndarray((2, 3), 'int32')
    a = xchainer.array(ndarray)
    numpy.testing.assert_array_equal(numpy.array(a[1:]), ndarray[1:])
>>>>>>> 37129b40


def test_numpy_init_device(shape, dtype):
    ndarray = _create_dummy_ndarray(shape, getattr(numpy, dtype.name))
    _check_numpy_init(ndarray, shape, dtype, xchainer.get_device('native:1'))


def test_to_device():
    a = xchainer.ones((2,), xchainer.float32, device="native:0")
    dst_device = xchainer.get_device("native:1")

    b0 = a.to_device(dst_device)  # by device instance
    assert b0.device is dst_device
    _check_arrays_equal(a, b0)

    b1 = a.to_device("native:1")  # by device name
    assert b1.device is dst_device
    _check_arrays_equal(a, b1)

    b2 = a.to_device("native", 1)  # by backend name and index
    assert b2.device is dst_device
    _check_arrays_equal(a, b2)


def test_view(shape, dtype):
    data_list = _create_dummy_data(shape, dtype, pattern=1)

    array = xchainer.Array(shape, dtype, data_list)
    view = array.view()

    _check_array(view, dtype, shape, _total_size(shape), data_list)

    # inplace modification
    if len(data_list) > 0:
        array += array
        assert array._debug_flat_data == view._debug_flat_data


def test_view_must_not_share_properties():
    array = xchainer.Array((1,), xchainer.float32, [3.0])
    view = array.view()
    # Test preconditions
    assert not array.is_grad_required()
    assert not view.is_grad_required()

    array.require_grad()
    assert not view.is_grad_required(), 'A view must not share is_grad_required with the original array.'


@pytest.mark.parametrize('value', [
    0, 1, -1, 0.1, 0.9, -0.1, -0.9, 1.1, -1.1, 1.9, -1.9, True, False, float('inf'), -float('inf'), float('nan'), -0.0
])
@pytest.mark.parametrize('shape', [
    (), (1,), (1, 1, 1)
])
@pytest.mark.parametrize_device(['native:0', 'cuda:0'])
def test_asscalar(device, value, shape, dtype):
    np_dtype = numpy.dtype(dtype.name)
    try:
        np_value = np_dtype.type(value)
    except (ValueError, OverflowError):
        return

    a_np = numpy.asarray([np_value], dtype=np_dtype).reshape(shape)
    a_xc = xchainer.Array(a_np)

    def should_cast_succeed(typ):
        try:
            typ(np_value)
            return True
        except (ValueError, OverflowError):
            return False

    # Cast to float
    if should_cast_succeed(float):
        assert type(float(a_xc)) is float
        if math.isnan(float(a_np)):
            assert math.isnan(float(a_xc))
        else:
            assert float(a_np) == float(a_xc)
    # Cast to int
    if should_cast_succeed(int):
        assert type(int(a_xc)) is int
        assert int(a_np) == int(a_xc)
    # Cast to bool
    if should_cast_succeed(bool):
        assert type(bool(a_xc)) is bool
        assert bool(a_np) == bool(a_xc)

    # xchainer.asscalar
    assert isinstance(xchainer.asscalar(a_xc), type(numpy.asscalar(a_np)))
    if math.isnan(numpy.asscalar(a_np)):
        assert math.isnan(xchainer.asscalar(a_xc))
    else:
        assert xchainer.asscalar(a_xc) == numpy.asscalar(a_np)


@pytest.mark.parametrize('shape', [
    (0,), (1, 0), (2,), (1, 2), (2, 3),
])
@pytest.mark.parametrize_device(['native:0', 'cuda:0'])
def test_invalid_asscalar(device, shape):
    dtype = xchainer.float32

    a = xchainer.ones(shape, dtype)
    with pytest.raises(xchainer.DimensionError):
        xchainer.asscalar(a)

    a = xchainer.ones(shape, dtype)
    with pytest.raises(xchainer.DimensionError):
        float(a)

    a = xchainer.ones(shape, dtype)
    with pytest.raises(xchainer.DimensionError):
        int(a)

    a = xchainer.ones(shape, dtype)
    with pytest.raises(xchainer.DimensionError):
        bool(a)


@xchainer.testing.numpy_xchainer_array_equal()
def test_transpose(xp, shape, dtype):
    ndarray = _create_dummy_ndarray(shape, numpy.dtype(dtype.name))
    array = xp.array(ndarray)
    return array.transpose()


@xchainer.testing.numpy_xchainer_array_equal()
def test_T(xp, shape, dtype):
    ndarray = _create_dummy_ndarray(shape, numpy.dtype(dtype.name))
    array = xp.array(ndarray)
    return array.T


@xchainer.testing.numpy_xchainer_array_equal()
def test_module_transpose(xp, shape, dtype):
    ndarray = _create_dummy_ndarray(shape, numpy.dtype(dtype.name))
    array = xp.array(ndarray)
    return xp.transpose(array)


@pytest.mark.parametrize('a_shape,b_shape', [
    ((), ()),
    ((0,), (0,)),
    ((1,), (1,)),
    ((5,), (5,)),
    ((2, 3), (2, 3)),
    ((1,), ()),
    ((), (1,)),
    ((1, 1), ()),
    ((), (1, 1)),
    ((6,), (2, 3)),
    ((2, 3), (6,)),
    ((2, 0, 3), (5, 0, 7)),
    ((5,), (1, 1, 5, 1, 1)),
    ((1, 1, 5, 1, 1), (5,)),
    ((2, 3), (3, 2)),
    ((2, 3, 4), (3, 4, 2)),
])
def test_reshape(a_shape, b_shape):
    size = functools.reduce(operator.mul, a_shape, 1)
    dtype = numpy.float32
    a_np = numpy.arange(size, dtype=dtype).reshape(a_shape)
    b_np = a_np.reshape(b_shape)
    a_xc = xchainer.Array(a_np)

    def check(b_xc):
        assert b_xc is not a_xc
        assert b_np.shape == b_xc.shape
        assert b_xc.is_contiguous
        assert a_xc._debug_data_memory_address == b_xc._debug_data_memory_address, 'Reshape must be done without copy'
        assert b_xc.strides == b_np.strides, 'Strides after reshape must match NumPy behavior'
        _check_arrays_equal(xchainer.Array(b_np), b_xc)

    # instance methods
    check(a_xc.reshape(b_shape))  # by tuple
    check(a_xc.reshape(list(b_shape)))  # by list
    check(a_xc.reshape(*b_shape))  # by variable length args

    # module functions
    check(xchainer.reshape(a_xc, b_shape))  # by tuple
    check(xchainer.reshape(a_xc, list(b_shape)))  # by list
    with pytest.raises(TypeError):
        xchainer.reshape(a_xc, *b_shape)

# TODO(niboshi): Test with non-contiguous input array that requires copy to reshape
# TODO(niboshi): Test with non-contiguous input array that does not require copy to reshape


@pytest.mark.parametrize('shape1,shape2', [
    ((), (0,)),
    ((), (2,)),
    ((), (1, 2,)),
    ((0,), (1,)),
    ((0,), (1, 1, 1)),
    ((2, 3), (2, 3, 2)),
    ((2, 3, 4), (2, 3, 5)),
])
def test_invalid_reshape(shape1, shape2):
    def check(a_shape, b_shape):
        size = functools.reduce(operator.mul, a_shape, 1)
        dtype = numpy.float32
        a_np = numpy.arange(size, dtype=dtype).reshape(a_shape)
        a_xc = xchainer.Array(a_np)

        with pytest.raises(xchainer.DimensionError):
            a_xc.reshape(b_shape)

    check(shape1, shape2)
    check(shape2, shape1)


_squeeze_params = [
    ((), None),
    ((0,), None),
    ((1,), None),
    ((1, 1), None),
    ((1, 0, 1), None),
    ((3,), None),
    ((3, 1), None),
    ((1, 3), None),
    ((2, 0, 3), None),
    ((2, 4, 3), None),
    ((2, 1, 3), 1),
    ((2, 1, 3), -2),
    ((1, 2, 1, 3, 1, 1, 4), None),
    ((1, 2, 1, 3, 1, 1, 4), (2, 0, 4)),
    ((1, 2, 1, 3, 1, 1, 4), (-2, 0, 4)),
]


@xchainer.testing.numpy_xchainer_array_equal()
@pytest.mark.parametrize('shape,axis', _squeeze_params)
def test_squeeze(xp, shape, axis):
    ndarray = _create_dummy_ndarray(shape, numpy.float32)
    a = xp.array(ndarray)
    return a.squeeze(axis)


@xchainer.testing.numpy_xchainer_array_equal()
@pytest.mark.parametrize('shape,axis', _squeeze_params)
def test_module_squeeze(xp, shape, axis):
    ndarray = _create_dummy_ndarray(shape, numpy.float32)
    a = xp.array(ndarray)
    return xp.squeeze(a, axis)


_squeeze_invalid_params = [
    ((2, 1, 3), 0),
    ((2, 1, 3), -1),
    ((2, 1, 3), (1, 2)),
    ((2, 1, 3), (1, -1)),
    ((2, 1, 3), (1, 1)),
]


@xchainer.testing.numpy_xchainer_array_equal(accept_error=(xchainer.DimensionError, ValueError))
@pytest.mark.parametrize('shape,axis', _squeeze_invalid_params)
def test_invalid_squeeze(xp, shape, axis):
    a = xp.ones(shape, xp.float32)
    return a.squeeze(axis)


@xchainer.testing.numpy_xchainer_array_equal(accept_error=(xchainer.DimensionError, ValueError))
@pytest.mark.parametrize('shape,axis', _squeeze_invalid_params)
def test_invalid_module_squeeze(xp, shape, axis):
    a = xp.ones(shape, xp.float32)
    return xp.squeeze(a, axis)


@xchainer.testing.numpy_xchainer_array_equal()
@pytest.mark.parametrize('src_shape,dst_shape', [
    ((), ()),
    ((1,), (2,)),
    ((1, 1), (2, 2)),
    ((1, 1), (1, 2)),
])
def test_broadcast_to(xp, src_shape, dst_shape):
    ndarray = _create_dummy_ndarray(src_shape, numpy.float32)
    a = xp.array(ndarray)
    return xp.broadcast_to(a, dst_shape)


@xchainer.testing.numpy_xchainer_array_equal(accept_error=(xchainer.DimensionError, TypeError))
def test_broadcast_to_auto_prefix(xp):
    ndarray = numpy.arange(2, dtype=numpy.float32)
    a = xp.array(ndarray)
    return xp.broadcast_to(a, (3, 2))


@xchainer.testing.numpy_xchainer_array_equal(accept_error=(xchainer.DimensionError, TypeError))
@pytest.mark.parametrize(('src_shape,dst_shape'), [
    ((3,), (2,)),
    ((3,), (3, 2)),
    ((1, 3), (3, 2)),
])
def test_invalid_broadcast_to(xp, src_shape, dst_shape):
    a = xp.ones(src_shape, xchainer.float32)
    return xp.broadcast_to(a, dst_shape)


@xchainer.testing.numpy_xchainer_array_equal()
def test_copy(xp, shape, dtype):
    ndarray = _create_dummy_ndarray(shape, numpy.dtype(dtype.name))
    a = xp.array(ndarray)
    return a.copy()


@xchainer.testing.numpy_xchainer_array_equal()
def test_module_copy(xp, shape, dtype):
    ndarray = _create_dummy_ndarray(shape, numpy.dtype(dtype.name))
    a = xp.array(ndarray)
    return xp.copy(a)


def test_as_constant_copy(shape, dtype):
    data_list = _create_dummy_data(shape, dtype)

    # Stop gradients on all graphs
    a = xchainer.Array(shape, dtype, data_list)
    a.require_grad('graph_1')
    a.require_grad('graph_2')
    assert a.is_grad_required('graph_1')
    assert a.is_grad_required('graph_2')
    b = a.as_constant(copy=True)

    _check_arrays_equal_copy(a, b)
    assert not b.is_grad_required('graph_1')
    assert not b.is_grad_required('graph_2')

    assert a.is_grad_required('graph_1')
    assert a.is_grad_required('graph_2')

    # Stop gradients on some graphs
    a = xchainer.Array(shape, dtype, data_list)
    a.require_grad('graph_1')
    a.require_grad('graph_2')
    a.require_grad('graph_3')
    assert a.is_grad_required('graph_1')
    assert a.is_grad_required('graph_2')
    assert a.is_grad_required('graph_3')
    b = a.as_constant(['graph_1', 'graph_2'], copy=True)

    _check_arrays_equal_copy(a, b)
    assert not b.is_grad_required('graph_1')
    assert not b.is_grad_required('graph_2')
    assert b.is_grad_required('graph_3')

    assert a.is_grad_required('graph_1')
    assert a.is_grad_required('graph_2')
    assert a.is_grad_required('graph_3')


def test_as_constant_view(shape, dtype):
    data_list = _create_dummy_data(shape, dtype)

    # Stop gradients on all graphs
    a = xchainer.Array(shape, dtype, data_list)
    a.require_grad('graph_1')
    a.require_grad('graph_2')
    assert a.is_grad_required('graph_1')
    assert a.is_grad_required('graph_2')
    b = a.as_constant(copy=False)

    _check_array(b, dtype, shape, _total_size(shape), data_list)
    assert not b.is_grad_required('graph_1')
    assert not b.is_grad_required('graph_2')

    assert a.is_grad_required('graph_1')
    assert a.is_grad_required('graph_2')

    # Stop gradients on some graphs
    a = xchainer.Array(shape, dtype, data_list)
    a.require_grad('graph_1')
    a.require_grad('graph_2')
    a.require_grad('graph_3')
    assert a.is_grad_required('graph_1')
    assert a.is_grad_required('graph_2')
    assert a.is_grad_required('graph_3')
    b = a.as_constant(['graph_1', 'graph_2'], copy=False)

    _check_array(b, dtype, shape, _total_size(shape), data_list)
    assert not b.is_grad_required('graph_1')
    assert not b.is_grad_required('graph_2')
    assert b.is_grad_required('graph_3')

    assert a.is_grad_required('graph_1')
    assert a.is_grad_required('graph_2')
    assert a.is_grad_required('graph_3')


@pytest.mark.parametrize('a_object,b_object', [
    ([], []),
    ([0], [0]),
    ([0], [-0]),
    ([0], [1]),
    ([0.2], [0.2]),
    ([0.2], [-0.3]),
    ([True], [True]),
    ([True], [False]),
    ([0, 1, 2], [0, 1, 2]),
    ([1, 1, 2], [0, 1, 2]),
    ([0, 1, 2], [1, 2, 3]),
    ([0., numpy.nan], [0., 1.]),
    ([0., numpy.nan], [0., numpy.nan]),
    ([0., numpy.inf], [0., 1.]),
    ([0., -numpy.inf], [0., 1.]),
    ([numpy.inf, 1.], [numpy.inf, 1.]),
    ([-numpy.inf, 1.], [-numpy.inf, 1.]),
    ([numpy.inf, 1.], [-numpy.inf, 1.]),
    ([numpy.inf, 1.], [-numpy.inf, numpy.nan]),
    ([[0, 1], [2, 3]], [[0, 1], [2, 3]]),
    ([[0, 1], [2, 3]], [[0, 1], [2, -2]]),
    ([[0, 1], [2, 3]], [[1, 2], [3, 4]]),
    # broadcast
    (0, [0]),
    (1, [0]),
    ([], [0]),
    ([0], [[0, 1, 2], [3, 4, 5]]),
    ([[0], [1]], [0, 1, 2]),
])
@pytest.mark.parametrize_device(['native:0', 'cuda:0'])
def test_eq(device, a_object, b_object, dtype):
    try:
        a_np = numpy.array(a_object, dtype=dtype.char)
        b_np = numpy.array(b_object, dtype=dtype.char)
    except (ValueError, OverflowError):
        # Skip if creating an ndarray while casting the data to the parameterized dtype fails.
        # E.g. [numpy.inf] to numpy.int32.
        return

    a_xc = xchainer.Array(a_np)
    b_xc = xchainer.Array(b_np)

    _check_array_equals_ndarray(a_xc == b_xc, a_np == b_np)
    _check_array_equals_ndarray(b_xc == a_xc, b_np == a_np)
    _check_array_equals_ndarray(xchainer.equal(a_xc, b_xc), numpy.equal(a_np, b_np))
    _check_array_equals_ndarray(xchainer.equal(b_xc, a_xc), numpy.equal(b_np, a_np))


@pytest.mark.parametrize('a_shape,b_shape', [
    ((2,), (3,)),
    ((2,), (2, 3)),
    ((1, 2, 3), (1, 2, 3, 4)),
])
def test_invalid_eq(a_shape, b_shape):
    def create_ndarray(shape):
        size = functools.reduce(operator.mul, shape, 1)
        dtype = numpy.float32
        return numpy.arange(size, dtype=dtype).reshape(shape)

    def check(a_xc, b_xc):
        with pytest.raises(xchainer.DimensionError):
            a_xc == b_xc

        with pytest.raises(xchainer.DimensionError):
            xchainer.equal(a_xc, b_xc)

    a_np = create_ndarray(a_shape)
    b_np = create_ndarray(b_shape)

    a_xc = xchainer.Array(a_np)
    b_xc = xchainer.Array(b_np)

    check(a_xc, b_xc)
    check(b_xc, a_xc)


@pytest.mark.parametrize_device(['native:0', 'cuda:0'])
@xchainer.testing.numpy_xchainer_array_equal()
def test_neg(xp, device, shape, dtype):
    if dtype.name == 'bool':  # Checked in test_invalid_bool_neg
        return xp.array([])
    size = functools.reduce(operator.mul, shape, 1)
    obj = numpy.arange(size).reshape(shape).astype(dtype.name)
    x = xp.array(obj)
    return -x


@pytest.mark.parametrize_device(['native:0', 'cuda:0'])
def test_invalid_bool_neg(device):
    def check(xp, err):
        x = xp.array([True, False], dtype='bool')
        with pytest.raises(err):
            -x

    check(xchainer, xchainer.DtypeError)
    check(numpy, TypeError)


@pytest.mark.parametrize_device(['native:0', 'cuda:0'])
@xchainer.testing.numpy_xchainer_array_equal()
def test_negative(xp, device, shape, dtype):
    if dtype.name == 'bool':  # Checked in test_invalid_bool_neg
        return xp.array([])
    size = functools.reduce(operator.mul, shape, 1)
    obj = numpy.arange(size).reshape(shape).astype(dtype.name)
    x = xp.array(obj)
    return xp.negative(x)


@pytest.mark.parametrize_device(['native:0', 'cuda:0'])
def test_invalid_bool_negative(device):
    def check(xp, err):
        x = xp.array([True, False], dtype='bool')
        with pytest.raises(err):
            xp.negative(x)

    check(xchainer, xchainer.DtypeError)
    check(numpy, TypeError)


@pytest.mark.parametrize_device(['native:0', 'cuda:0'])
def test_add_iadd(device, shape, dtype):
    lhs_data_list = _create_dummy_data(shape, dtype, pattern=1)
    rhs_data_list = _create_dummy_data(shape, dtype, pattern=2)

    lhs = xchainer.Array(shape, dtype, lhs_data_list)
    rhs = xchainer.Array(shape, dtype, rhs_data_list)

    expected_data_list = [x + y for x, y in zip(lhs_data_list, rhs_data_list)]
    if dtype == xchainer.bool:
        expected_data_list = [x > 0 for x in expected_data_list]  # [0, 2] => [False, True]

    def check(out):
        assert out.dtype == dtype
        assert out.shape == shape
        assert out._debug_flat_data == expected_data_list
        assert lhs._debug_flat_data == lhs_data_list  # operands must not be altered
        assert rhs._debug_flat_data == rhs_data_list

    check(lhs + rhs)
    check(xchainer.add(lhs, rhs))

    lhs_prev = lhs
    lhs += rhs
    assert lhs is lhs_prev, 'inplace operation must not alter lhs reference'
    assert lhs._debug_flat_data == expected_data_list
    assert rhs._debug_flat_data == rhs_data_list


@pytest.mark.parametrize_device(['native:0', 'cuda:0'])
def test_sub_isub(device, shape, dtype):
    if dtype == xchainer.bool:
        # TODO(niboshi): Compare directly with NumPy
        return  # not supported
    lhs_data_list = _create_dummy_data(shape, dtype, pattern=1)
    rhs_data_list = _create_dummy_data(shape, dtype, pattern=2)

    lhs = xchainer.Array(shape, dtype, lhs_data_list)
    rhs = xchainer.Array(shape, dtype, rhs_data_list)

    if dtype == xchainer.uint8:
        # TODO(niboshi): Compare directly with NumPy
        expected_data_list = [(0x100 + x - y) & 0xff for x, y in zip(lhs_data_list, rhs_data_list)]
    else:
        expected_data_list = [x - y for x, y in zip(lhs_data_list, rhs_data_list)]

    def check(out):
        assert out.dtype == dtype
        assert out.shape == shape
        assert out._debug_flat_data == expected_data_list
        assert lhs._debug_flat_data == lhs_data_list  # operands must not be altered
        assert rhs._debug_flat_data == rhs_data_list

    check(lhs - rhs)
    check(xchainer.subtract(lhs, rhs))

    lhs_prev = lhs
    lhs -= rhs
    assert lhs is lhs_prev, 'inplace operation must not alter lhs reference'
    assert lhs._debug_flat_data == expected_data_list
    assert rhs._debug_flat_data == rhs_data_list


@pytest.mark.parametrize_device(['native:0', 'cuda:0'])
def test_mul_imul(device, shape, dtype):
    lhs_data_list = _create_dummy_data(shape, dtype, pattern=1)
    rhs_data_list = _create_dummy_data(shape, dtype, pattern=2)

    lhs = xchainer.Array(shape, dtype, lhs_data_list)
    rhs = xchainer.Array(shape, dtype, rhs_data_list)

    expected_data_list = [x * y for x, y in zip(lhs_data_list, rhs_data_list)]
    if dtype == xchainer.bool:
        expected_data_list = [x > 0 for x in expected_data_list]  # [0, 1] => [False, True]

    def check(out):
        assert out.dtype == dtype
        assert out.shape == shape
        assert out._debug_flat_data == expected_data_list
        assert lhs._debug_flat_data == lhs_data_list  # operands must not be altered
        assert rhs._debug_flat_data == rhs_data_list

    check(lhs * rhs)
    check(xchainer.multiply(lhs, rhs))

    lhs_prev = lhs
    lhs *= rhs
    assert lhs is lhs_prev, 'inplace operation must not alter lhs reference'
    assert lhs._debug_flat_data == expected_data_list
    assert rhs._debug_flat_data == rhs_data_list


@pytest.mark.parametrize('scalar', [0, -1, 1, 2])
@pytest.mark.parametrize_device(['native:0', 'cuda:0'])
def test_mul_scalar(scalar, device, shape, dtype):
    data_list = _create_dummy_data(shape, dtype)

    # Implicit casting in NumPy's multiply depends on the 'casting' argument,
    # which is not yet supported (xChainer always casts).
    # Therefore, we explicitly cast the scalar to the dtype of the ndarray
    # before the multiplication for NumPy.
    scalar_np = numpy.dtype(dtype.name).type(scalar)
    expected = numpy.array(data_list, dtype=dtype.name).reshape(shape)
    expected *= scalar_np

    x = xchainer.Array(shape, dtype, data_list)
    scalar_xc = xchainer.Scalar(scalar, dtype)
    _check_array_equals_ndarray(x * scalar, expected)
    _check_array_equals_ndarray(x * scalar_xc, expected)
    _check_array_equals_ndarray(scalar * x, expected)
    _check_array_equals_ndarray(scalar_xc * x, expected)
    _check_array_equals_ndarray(xchainer.multiply(x, scalar), expected)
    _check_array_equals_ndarray(xchainer.multiply(x, scalar_xc), expected)
    _check_array_equals_ndarray(xchainer.multiply(scalar, x), expected)
    _check_array_equals_ndarray(xchainer.multiply(scalar_xc, x), expected)


@pytest.mark.parametrize_device(['native:0', 'cuda:0'])
def test_truediv_itruediv(device, shape, dtype):
    if dtype == xchainer.bool:
        # TODO(niboshi): Compare directly with NumPy
        return  # not supported
    lhs_data_list = _create_dummy_data(shape, dtype, pattern=1)
    rhs_data_list = _create_dummy_data(shape, dtype, pattern=2)

    lhs = xchainer.Array(shape, dtype, lhs_data_list)
    rhs = xchainer.Array(shape, dtype, rhs_data_list)

    if dtype in (xchainer.int8, xchainer.int16, xchainer.int32, xchainer.int64, xchainer.uint8):
        # TODO(niboshi): The behavior should be true division, but currently it's not supported.
        # Its temporary behavior for integral division is rounding towards zero.
        expected_data_list = [int(x / y) for x, y in zip(lhs_data_list, rhs_data_list)]
    else:
        expected_data_list = [x / y for x, y in zip(lhs_data_list, rhs_data_list)]

    def check(out):
        assert out.dtype == dtype
        assert out.shape == shape
        numpy.testing.assert_allclose(out._debug_flat_data, expected_data_list, rtol=1e-3)
        assert lhs._debug_flat_data == lhs_data_list  # operands must not be altered
        assert rhs._debug_flat_data == rhs_data_list

    check(lhs / rhs)
    check(xchainer.divide(lhs, rhs))

    lhs_prev = lhs
    lhs /= rhs
    assert lhs is lhs_prev, 'inplace operation must not alter lhs reference'
    numpy.testing.assert_allclose(lhs._debug_flat_data, expected_data_list, rtol=1e-3)
    assert rhs._debug_flat_data == rhs_data_list


def test_array_init_invalid_length():
    with pytest.raises(xchainer.DimensionError):
        xchainer.Array((), xchainer.int8, [])

    with pytest.raises(xchainer.DimensionError):
        xchainer.Array((), xchainer.int8, [1, 1])

    with pytest.raises(xchainer.DimensionError):
        xchainer.Array((1,), xchainer.int8, [])

    with pytest.raises(xchainer.DimensionError):
        xchainer.Array((1,), xchainer.int8, [1, 1])

    with pytest.raises(xchainer.DimensionError):
        xchainer.Array((0,), xchainer.int8, [1])

    with pytest.raises(xchainer.DimensionError):
        xchainer.Array((3, 2), xchainer.int8, [1, 1, 1, 1, 1])

    with pytest.raises(xchainer.DimensionError):
        xchainer.Array((3, 2), xchainer.int8, [1, 1, 1, 1, 1, 1, 1])


def test_array_repr():
    array = xchainer.Array((0,), xchainer.bool, [])
    assert "array([], shape=(0,), dtype=bool, device='native:0')" == str(array)

    array = xchainer.Array((1,), xchainer.bool, [False])
    assert "array([False], shape=(1,), dtype=bool, device='native:0')" == str(array)

    array = xchainer.Array((2, 3), xchainer.int8, [0, 1, 2, 3, 4, 5])
    assert ("array([[0, 1, 2],\n"
            "       [3, 4, 5]], shape=(2, 3), dtype=int8, device='native:0')") == str(array)

    array = xchainer.Array((2, 3), xchainer.float32, [0, 1, 2, 3.25, 4, 5])
    assert ("array([[0.  , 1.  , 2.  ],\n"
            "       [3.25, 4.  , 5.  ]], shape=(2, 3), dtype=float32, device='native:0')") == str(array)


def test_array_require_grad():
    array = xchainer.Array((3, 1), xchainer.int8, [1, 1, 1])

    assert not array.is_grad_required()
    array.require_grad()
    assert array.is_grad_required()

    with pytest.raises(xchainer.XchainerError):
        array.require_grad()


def test_array_require_grad_with_graph_id():
    array = xchainer.Array((3, 1), xchainer.int8, [1, 1, 1])

    assert not array.is_grad_required('graph_1')
    array.require_grad('graph_1')
    assert array.is_grad_required('graph_1')
    with pytest.raises(xchainer.XchainerError):
        array.require_grad('graph_1')

    # keyword arguments
    assert not array.is_grad_required(graph_id='graph_2')
    array.require_grad(graph_id='graph_2')
    assert array.is_grad_required('graph_2')
    assert array.is_grad_required(graph_id='graph_2')
    with pytest.raises(xchainer.XchainerError):
        array.require_grad(graph_id='graph_2')

    # Raise TypeError if given graph_id is None
    with pytest.raises(TypeError):
        array.require_grad(None)
    with pytest.raises(TypeError):
        array.is_grad_required(None)


def test_array_grad():
    array = xchainer.Array((3, 1), xchainer.int8, [1, 1, 1])
    grad = xchainer.Array((3, 1), xchainer.float32, [0.5, 0.5, 0.5])

    with pytest.raises(xchainer.XchainerError):
        array.get_grad()
    with pytest.raises(xchainer.XchainerError):
        array.set_grad(grad)
    with pytest.raises(xchainer.XchainerError):
        array.cleargrad()

    # Gradient methods
    array.require_grad().set_grad(grad)
    assert array.get_grad() is not None
    assert array.get_grad()._debug_flat_data == grad._debug_flat_data

    array.cleargrad()  # clear
    assert array.get_grad() is None

    array.set_grad(grad)
    assert array.get_grad() is not None
    assert array.get_grad()._debug_flat_data == grad._debug_flat_data

    array.set_grad(None)  # clear
    assert array.get_grad() is None

    # Gradient attributes
    array.grad = grad
    assert array.get_grad() is not None
    assert array.get_grad() is array.grad

    array.grad = None  # clear
    assert array.get_grad() is None


def test_array_grad_with_graph_id():
    array = xchainer.Array((3, 1), xchainer.int8, [1, 1, 1])
    grad = xchainer.Array((3, 1), xchainer.float32, [0.5, 0.5, 0.5])

    with pytest.raises(xchainer.XchainerError):
        array.get_grad('graph_1')
    with pytest.raises(xchainer.XchainerError):
        array.set_grad(grad, 'graph_1')
    with pytest.raises(xchainer.XchainerError):
        array.cleargrad('graph_1')

    array.require_grad('graph_1').set_grad(grad, 'graph_1')
    assert array.get_grad('graph_1') is not None
    assert array.get_grad('graph_1')._debug_flat_data == grad._debug_flat_data

    array.cleargrad('graph_1')  # clear
    assert array.get_grad('graph_1') is None

    # keyword arguments
    with pytest.raises(xchainer.XchainerError):
        array.get_grad(graph_id='graph_2')
    with pytest.raises(xchainer.XchainerError):
        array.set_grad(grad, graph_id='graph_2')
    with pytest.raises(xchainer.XchainerError):
        array.cleargrad(graph_id='graph_2')

    array.require_grad(graph_id='graph_2').set_grad(grad, graph_id='graph_2')
    assert array.get_grad('graph_2') is not None
    assert array.get_grad(graph_id='graph_2') is not None
    assert array.get_grad('graph_2')._debug_flat_data == grad._debug_flat_data
    assert array.get_grad(graph_id='graph_2')._debug_flat_data == grad._debug_flat_data

    array.cleargrad(graph_id='graph_2')  # clear
    assert array.get_grad('graph_2') is None
    assert array.get_grad(graph_id='graph_2') is None

    # Raise TypeError if given graph_id is None
    with pytest.raises(TypeError):
        array.get_grad(None)
    with pytest.raises(TypeError):
        array.set_grad(grad, None)


def test_array_grad_no_deepcopy():
    shape = (3, 1)
    dtype = xchainer.int8
    array = xchainer.Array(shape, dtype, [2, 5, 1])
    grad = xchainer.Array(shape, dtype, [5, 7, 8])

    # Set grad
    array.require_grad().set_grad(grad)

    # Retrieve grad twice and assert they share the same underlying data
    grad1 = array.get_grad()
    grad2 = array.get_grad()

    grad1 *= xchainer.Array(shape, dtype, [2, 2, 2])
    assert grad2._debug_flat_data == [10, 14, 16], 'grad getter must not incur a copy'


def test_array_cleargrad():
    shape = (3, 1)
    dtype = xchainer.int8
    array = xchainer.Array(shape, dtype, [2, 5, 1])
    grad = xchainer.Array(shape, dtype, [5, 7, 8])

    # Set grad, get it and save it
    array.require_grad().set_grad(grad)
    del grad
    saved_grad = array.get_grad()

    # Clear grad
    array.cleargrad()
    assert array.get_grad() is None

    assert saved_grad._debug_flat_data == [5, 7, 8], 'Clearing grad must not affect previously retrieved grad'


def test_array_grad_identity():
    shape = (3, 1)
    array = xchainer.Array(shape, xchainer.int8, [1, 1, 1])
    grad = xchainer.Array(shape, xchainer.float32, [0.5, 0.5, 0.5])
    array.require_grad().set_grad(grad)

    assert array.get_grad() is grad, 'grad must preserve physical identity'
    assert array.get_grad() is grad, 'grad must preserve physical identity in repeated retrieval'

    # array.grad and grad share the same data
    grad += xchainer.Array(shape, xchainer.float32, [2, 2, 2])
    assert array.get_grad()._debug_flat_data == [2.5, 2.5, 2.5], 'A modification to grad must affect array.grad'

    array_grad = array.get_grad()
    array_grad += xchainer.Array(shape, xchainer.float32, [1, 1, 1])
    assert grad._debug_flat_data == [3.5, 3.5, 3.5], 'A modification to array.grad must affect grad'


def test_array_require_grad_multiple_graphs_forward():
    x1 = xchainer.Array((3, 1), xchainer.int8, [1, 1, 1])
    x2 = xchainer.Array((3, 1), xchainer.int8, [1, 1, 1])

    graph_id1 = 'graph_1'
    graph_id2 = 'graph_2'

    x1.require_grad(graph_id1)
    x2.require_grad(graph_id2)

    assert x1.is_grad_required(graph_id1)
    assert x2.is_grad_required(graph_id2)

    assert not x1.is_grad_required(graph_id2)
    assert not x2.is_grad_required(graph_id1)

    y = x1 * x2

    assert y.is_grad_required(graph_id1)
    assert y.is_grad_required(graph_id2)

    # No unspecified graphs are generated
    assert not y.is_grad_required(xchainer.DEFAULT_GRAPH_ID)
    assert not y.is_grad_required('graph_3')


def test_array_backward():
    x1 = xchainer.Array((3, 1), xchainer.int8, [1, 1, 1]).require_grad(graph_id='graph_1')
    x2 = xchainer.Array((3, 1), xchainer.int8, [1, 1, 1]).require_grad(graph_id='graph_1')
    y = x1 * x2

    y.backward(graph_id='graph_1', enable_double_backprop=True)
    gx1 = x1.get_grad(graph_id='graph_1')
    x1.set_grad(None, graph_id='graph_1')

    gx1.backward(graph_id='graph_1')
    assert gx1.get_grad(graph_id='graph_1') is not None


@xchainer.testing.numpy_xchainer_array_equal()
@pytest.mark.parametrize("shape,indices", [
    # empty indexing
    ((), ()),
    ((3,), ()),
    ((2, 2, 2), ()),
    # integer indexing - non-tuple indexing
    ((3,), 0),
    ((3,), 1),
    ((3,), 2),
    ((3,), -1),
    ((2, 3), 0),
    ((2, 3), 1),
    # integer indexining - tuple indexing
    ((3,), (0,)),
    ((3,), (1,)),
    ((3,), (2,)),
    ((3,), (-1,)),
    ((2, 3), (0,)),
    ((2, 3), (1,)),
    ((2, 3), (0, 0)),
    ((2, 3), (1, 1)),
    ((2, 3, 4), (0, -2, 3)),
    ((2, 3, 4), (1, 0)),
    # slice indexing - non-tuple indexing
    ((3,), slice(None)),
    ((3,), slice(2)),
    ((3,), slice(0, 3)),
    ((3,), slice(0, 2)),
    ((3,), slice(1, 3)),
    ((3,), slice(0, 0)),
    ((3,), slice(0, 1)),
    ((3,), slice(2, 0, -1)),
    ((3,), slice(-2, -1)),
    ((3,), slice(2, None, -1)),
    ((3,), slice(None, 0, 1)),
    ((3,), slice(None, -1, -1)),
    ((3,), slice(None, -2, -1)),
    ((6,), slice(0, 6, 2)),
    ((6,), slice(1, 6, 2)),
    ((6,), slice(5, None, -2)),
    # slice indexing - tuple indexing
    ((3,), (slice(None),)),
    ((3,), (slice(2),)),
    ((3,), (slice(0, 3),)),
    ((3,), (slice(0, 2),)),
    ((3,), (slice(1, 3),)),
    ((3,), (slice(0, 0),)),
    ((3,), (slice(0, 1),)),
    ((3,), (slice(2, 0, -1),)),
    ((3,), (slice(-2, -1),)),
    ((3,), (slice(2, None, -1),)),
    ((3,), (slice(None, 0, 1),)),
    ((3,), (slice(None, -1, -1),)),
    ((3,), (slice(None, -2, -1),)),
    ((6,), (slice(0, 6, 2),)),
    ((6,), (slice(1, 6, 2),)),
    ((6,), (slice(5, None, -2),)),
    ((2, 3), (slice(None), slice(None))),
    ((2, 3), (slice(1), slice(2))),
    ((2, 3), (slice(0, 2), slice(0, 3))),
    ((2, 3), (slice(0, 2), slice(0, -1))),
    ((2, 3), (slice(0, None, -1), slice(2, 3))),
    ((2, 3), (slice(0, None, None), slice(-2, 0, -1))),
    ((2, 3), (slice(1, 2), slice(0, 2))),
    ((2, 3), (slice(-2, None, -1), slice(0, 3))),
    ((2, 3), (slice(-2, None, -1), slice(-3, None, -1))),
    ((2, 3), (slice(-2, None, -1), slice(None, None, -2))),
    ((2, 3), (slice(1, 2), slice(None, None, 1))),
    ((2, 3), (slice(1, 2), slice(None, None, 2))),
    ((2, 3, 4), (slice(1), slice(-2, 3), slice(1, None, -1))),
    # newaxis indexing - non-tuple indexing
    ((), xchainer.newaxis),
    ((3,), xchainer.newaxis),
    # newaxis indexing - tuple indexing
    ((), (xchainer.newaxis,)),
    ((3,), (xchainer.newaxis,)),
    ((2, 3), (xchainer.newaxis, xchainer.newaxis)),
    # mixed indexing - tuple indexing
    ((2, 3), (0, slice(1, 3))),
    ((4, 3), (slice(1, 3), 1)),
    ((2, 3, 4), (1, slice(2,), slice(1, 3))),
    ((2, 3), (1, xchainer.newaxis, slice(1, 3))),
    ((2, 3, 4), (slice(0, 1), slice(1, 2), slice(1, 3), xchainer.newaxis)),
    ((2, 3, 4), (slice(0, 1), slice(1, 2), xchainer.newaxis, slice(1, 3))),
    ((2, 3, 4), (slice(0, 1), xchainer.newaxis, slice(1, 2), slice(1, 3))),
    ((2, 3, 4), (xchainer.newaxis, slice(0, 1), slice(1, 2), slice(1, 3))),
    ((2, 3, 4), (1, slice(2,), xchainer.newaxis, slice(1, 3), xchainer.newaxis)),
])
def test_getitem(xp, shape, indices):
    ndarray = _create_dummy_ndarray(shape, 'int32')
    a = xp.array(ndarray)
    return a[indices]


_sum_params = [
    ((), None),
    ((), ()),
    ((2,), None),
    ((2,), ()),
    ((2,), 0),
    ((2,), (0,)),
    ((2,), (-1,)),
    ((2, 3), None),
    ((2, 3), ()),
    ((2, 3), 0),
    ((2, 3), (0,)),
    ((2, 3), (1,)),
    ((2, 3), (-1,)),
    ((2, 3), (-2,)),
    ((2, 3), (0, 1)),
    ((2, 3), (-2, -1)),
    ((1, 3), None),  # sum over 1-dim axis
    ((0, 3), None),  # sum over 0-dim axis
    # Sum over axes that are in the middle or apart
    ((2, 3, 4), (1,)),
    ((2, 3, 4), (0, 2)),
    # Sum over axes that are apart and/or unsorted
    ((2, 3), (1, 0)),
    ((2, 3, 4), (2, 0)),
    ((2, 3, 4), (2, 0, 1)),
    ((2, 3, 4), (-2, 2, 0)),
]


# TODO(sonots): Fix type compatibility
@xchainer.testing.numpy_xchainer_array_equal(type_check=False)
@pytest.mark.parametrize("keepdims", [False, True])
@pytest.mark.parametrize("shape,axis", _sum_params)
@pytest.mark.parametrize_device(['native:0', 'cuda:0'])
def test_sum(xp, device, shape, axis, keepdims):
    ndarray = _create_dummy_ndarray(shape, 'int32')
    a = xp.array(ndarray)
    return a.sum(axis=axis, keepdims=keepdims)


# TODO(sonots): Fix type compatibility
@xchainer.testing.numpy_xchainer_array_equal(type_check=False)
@pytest.mark.parametrize("keepdims", [False, True])
@pytest.mark.parametrize("shape,axis", _sum_params)
@pytest.mark.parametrize_device(['native:0', 'cuda:0'])
def test_module_sum(xp, device, shape, axis, keepdims):
    ndarray = _create_dummy_ndarray(shape, 'int32')
    a = xp.array(ndarray)
    return xp.sum(a, axis=axis, keepdims=keepdims)


@xchainer.testing.numpy_xchainer_array_equal(accept_error=(TypeError))
@pytest.mark.parametrize("input_shape,axis,keepdims", [
    ((), 0, False),
    ((), 0, True),
    ((), 1, False),
    ((), 1, True),
    ((), (1,), False),
    ((), (1,), True),
    ((2,), 2, False),
    ((2,), 2, True),
    ((2,), (2,), False),
    ((2,), (2,), True),
    ((2,), (-2,), False),
    ((2,), (-2,), True),
    ((2, 3,), (-3,), False),
    ((2, 3,), (-3,), True),
    ((2, 3,), (-3, -4), False),
    ((2, 3,), (-3, -4), True),
    ((2, 3,), (0, 0), False),
    ((2, 3,), (0, 0), True),
    ((2, 3,), (-1, -1), False),
    ((2, 3,), (-1, -1), True),
    ((2, 3,), (0, 1, 1), False),
    ((2, 3,), (0, 1, 1), True),
    ((2, 3,), (0, -2), False),
    ((2, 3,), (0, -2), True),
])
def test_invalid_sum(xp, input_shape, axis, keepdims):
    ndarray = _create_dummy_ndarray(shape, 'int32')
    a = xp.array(ndarray)
    a.sum(axis=axis, keepdims=keepdims)


# TODO(sonots): Fix type compatibility for when shape is ()
@xchainer.testing.numpy_xchainer_array_equal(type_check=False)
@pytest.mark.parametrize("shape,value", [
    ((), -1),
    ((), 1),
    ((1,), -1),
    ((1,), 1),
    ((2,), 1),
    ((2, 3), 3),
])
@pytest.mark.parametrize_device(['native:0', 'cuda:0'])
def test_maximum_with_scalar(xp, device, shape, value, signed_dtype):
    ndarray = _create_dummy_ndarray(shape, signed_dtype.name)
    a = xp.array(ndarray)
    return xp.maximum(a, value)


def _create_dummy_array_for_dot(xp, shape, dtype):
    x = numpy.arange(numpy.prod(shape)).reshape(shape)
    if dtype.name == 'bool':
        x = numpy.asarray(x % 2 == 0)
    else:
        x = x.astype(dtype.name)
    return xp.array(x)


_dot_params = [
    ((), ()),
    ((), (2, 3)),
    ((2, 0), (0, 3)),
    ((0, 0), (0, 0)),
    ((2, 3), (3, 4)),
    # TODO(niboshi): Add test cases for more than 2 ndim
]


@xchainer.testing.numpy_xchainer_array_equal()
@pytest.mark.parametrize('a_shape,b_shape', _dot_params)
# TODO(niboshi): Add 'cuda:0'
@pytest.mark.parametrize_device(['native:0'])
def test_dot(xp, device, a_shape, b_shape, dtype):
    a = _create_dummy_array_for_dot(xp, a_shape, dtype)
    b = _create_dummy_array_for_dot(xp, b_shape, dtype)
    return a.dot(b)


@xchainer.testing.numpy_xchainer_array_equal()
@pytest.mark.parametrize('a_shape,b_shape', _dot_params)
# TODO(niboshi): Add 'cuda:0'
@pytest.mark.parametrize_device(['native:0'])
def test_module_dot(xp, device, a_shape, b_shape, dtype):
    a = _create_dummy_array_for_dot(xp, a_shape, dtype)
    b = _create_dummy_array_for_dot(xp, b_shape, dtype)
    return xp.dot(a, b)


_invalid_dot_params = [
    ((3, 2), (1, 3)),
]


@xchainer.testing.numpy_xchainer_array_equal(accept_error=(xchainer.DimensionError, ValueError))
@pytest.mark.parametrize('a_shape,b_shape', _invalid_dot_params)
# TODO(niboshi): Add 'cuda:0'
@pytest.mark.parametrize_device(['native:0'])
def test_invalid_dot(xp, device, a_shape, b_shape, dtype):
    a = _create_dummy_array_for_dot(xp, a_shape, dtype)
    b = _create_dummy_array_for_dot(xp, b_shape, dtype)
    return a.dot(b)


@xchainer.testing.numpy_xchainer_array_equal(accept_error=(xchainer.DimensionError, ValueError))
@pytest.mark.parametrize('a_shape,b_shape', _invalid_dot_params)
# TODO(niboshi): Add 'cuda:0'
@pytest.mark.parametrize_device(['native:0'])
def test_invalid_module_dot(xp, device, a_shape, b_shape, dtype):
    a = _create_dummy_array_for_dot(xp, a_shape, dtype)
    b = _create_dummy_array_for_dot(xp, b_shape, dtype)
    return xp.dot(a, b)


@xchainer.testing.numpy_xchainer_array_equal()
@pytest.mark.parametrize('value', [-1, 0, 1, 2, float('inf'), float('nan')])
@pytest.mark.parametrize_device(['native:0', 'cuda:0'])
def test_fill(xp, shape, dtype, value, device):
    a = xp.empty(shape, xp.dtype(dtype.name))
    a.fill(value)
    return a


@pytest.mark.parametrize('value', [-1, 0, 1, 2, float('inf'), float('nan')])
@pytest.mark.parametrize_device(['native:0', 'cuda:0'])
def test_fill_with_scalar(device, shape, dtype, value):
    a_np = numpy.empty(shape, numpy.dtype(dtype.name))
    a_xc = xchainer.empty(shape, dtype)
    a_np.fill(value)
    a_xc.fill(xchainer.Scalar(value, dtype))
    a_xc.device.synchronize()
    numpy.testing.assert_array_equal(a_xc, a_np)


@pytest.mark.parametrize_device(['native:0', 'cuda:0'])
@pytest.mark.parametrize('input', [
    numpy.asarray(0), numpy.asarray(-4), numpy.asarray(4),
    numpy.asarray(-float('inf')), numpy.asarray(float('inf')), numpy.asarray(float('nan')),
    numpy.full((), 2), numpy.full((0,), 2), numpy.full((2, 3), 2)
])
# TODO(niboshi): Dtype promotion is not supported yet.
@pytest.mark.parametrize('numpy_dtype', [numpy.float32, numpy.float64])
@xchainer.testing.numpy_xchainer_array_equal()
def test_exp(xp, device, input, numpy_dtype):
    a = xp.array(input.astype(numpy_dtype))
    return xp.exp(a)


@pytest.mark.parametrize_device(['native:0', 'cuda:0'])
@pytest.mark.parametrize('input', [
    numpy.asarray(0), numpy.asarray(-1), numpy.asarray(1), numpy.asarray(10), numpy.asarray(float('inf')), numpy.asarray(float('nan')),
    numpy.full((), 2), numpy.full((0,), 2), numpy.full((2, 3), 2)
])
# TODO(niboshi): Dtype promotion is not supported yet.
@pytest.mark.parametrize('numpy_dtype', [numpy.float32, numpy.float64])
@xchainer.testing.numpy_xchainer_array_equal()
def test_log(xp, device, input, numpy_dtype):
    a = xp.array(input.astype(numpy_dtype))
    return xp.log(a)


# TODO(niboshi): Unify `test_argmax` and `test_argmax_member` by returning a tuple of arrays: `return xp.argmax(a, axis), a.argmax(axis)`
# after implementing multple return support in `numpy_xchainer_array_equal`.
@pytest.mark.parametrize('input,axis', [
    (numpy.asarray(0), None),
    (numpy.asarray(-1), None),
    (numpy.asarray(float('inf')), None),
    (numpy.asarray(float('nan')), None),
    (numpy.asarray(-float('inf')), None),
    (numpy.asarray([4, 1, 4, 1]), None),
    (numpy.asarray([4, 1, 4, 1]), 0),
    (numpy.asarray([[4, 4, 1, 1], [4, 1, 4, 1]]), 0),
    (numpy.asarray([[4, 4, 1, 1], [4, 1, 4, 1]]).T, 1),
    (numpy.asarray([-0.0, +0.0, +0.0, -0.0]), None),
    (numpy.asarray([[True, True, False, False], [True, False, True, False]]), 0),
    (numpy.ones((2, 0, 3)), 2),
    (numpy.ones((2, 3)), 1),
    (numpy.ones((2, 3)), -2),
])
@pytest.mark.parametrize_device(['native:0', 'cuda:0'])
@xchainer.testing.numpy_xchainer_array_equal()
def test_argmax(xp, device, input, axis, dtype):
    try:
        a_np = input.astype(dtype.name)
    except (ValueError, OverflowError):
        return xp.zeros(())  # invalid combination of data and dtype

    a = xp.array(a_np)
    return xp.argmax(a, axis)


@pytest.mark.parametrize('input,axis', [
    (numpy.asarray(0), None),
    (numpy.asarray(-1), None),
    (numpy.asarray(float('inf')), None),
    (numpy.asarray(float('nan')), None),
    (numpy.asarray(-float('inf')), None),
    (numpy.asarray([4, 1, 4, 1]), None),
    (numpy.asarray([4, 1, 4, 1]), 0),
    (numpy.asarray([[4, 4, 1, 1], [4, 1, 4, 1]]), 0),
    (numpy.asarray([[4, 4, 1, 1], [4, 1, 4, 1]]).T, 1),
    (numpy.asarray([-0.0, +0.0, +0.0, -0.0]), None),
    (numpy.asarray([[True, True, False, False], [True, False, True, False]]), 0),
    (numpy.ones((2, 0, 3)), 2),
    (numpy.ones((2, 3)), 1),
    (numpy.ones((2, 3)), -2),
])
@pytest.mark.parametrize_device(['native:0', 'cuda:0'])
@xchainer.testing.numpy_xchainer_array_equal()
def test_argmax_member(xp, device, input, axis, dtype):
    try:
        a_np = input.astype(dtype.name)
    except (ValueError, OverflowError):
        return xp.zeros(())  # invalid combination of data and dtype

    a = xp.array(a_np)
    return a.argmax(axis)


@pytest.mark.parametrize('input,axis', [
    (numpy.ones((0,)), None),
    (numpy.ones((2, 0, 3)), 1),
    (numpy.ones((2, 0, 3)), None),
    (numpy.ones((2, 3)), 2),
    (numpy.ones((2, 3)), -3),
])
@pytest.mark.parametrize_device(['native:0', 'cuda:0'])
def test_invalid_argmax(device, input, axis):
    a_np = input
    a_xc = xchainer.array(a_np)

    with pytest.raises(ValueError):
        numpy.argmax(a_np, axis)

    with pytest.raises(xchainer.DimensionError):
        xchainer.argmax(a_xc, axis)

    with pytest.raises(ValueError):
        a_np.argmax(axis)

    with pytest.raises(xchainer.DimensionError):
        a_xc.argmax(axis)<|MERGE_RESOLUTION|>--- conflicted
+++ resolved
@@ -165,27 +165,10 @@
     _check_numpy_init(ndarray.T, shape[::-1], dtype)
 
 
-<<<<<<< HEAD
-@xchainer.testing.numpy_xchainer_array_equal()
-@pytest.mark.parametrize('shape', [
-    (0,),
-    (1,),
-    (2,),
-    (2, 3),
-    (1, 1, 1),
-    (2, 1, 1),
-    (2, 0, 3),
-])
-def test_numpy_init_with_offset(xp, shape, dtype):
-    ndarray = _create_dummy_ndarray(shape, getattr(numpy, dtype.name))
-    a = xp.array(ndarray)
-    return numpy.array(a[1:])
-=======
 def test_numpy_init_with_offset():
     ndarray = _create_dummy_ndarray((2, 3), 'int32')
     a = xchainer.array(ndarray)
     numpy.testing.assert_array_equal(numpy.array(a[1:]), ndarray[1:])
->>>>>>> 37129b40
 
 
 def test_numpy_init_device(shape, dtype):
