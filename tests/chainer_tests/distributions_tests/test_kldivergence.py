--- conflicted
+++ resolved
@@ -52,7 +52,6 @@
         params = self.encode_params({"loc": loc, "scale": scale}, is_gpu)
         return distributions.Normal(**params)
 
-<<<<<<< HEAD
     def make_normal_dist_ln_var(self, is_gpu=False):
         loc = numpy.random.uniform(-1, 1, self.shape).astype(numpy.float32)
         scale = numpy.exp(
@@ -60,7 +59,7 @@
         ln_var = 2 * numpy.log(scale)
         params = self.encode_params({"loc": loc, "ln_var": ln_var}, is_gpu)
         return distributions.Normal(**params)
-=======
+
     def test_laplace_laplace_cpu(self):
         dist1 = self.make_laplace_dist()
         dist2 = self.make_laplace_dist()
@@ -71,7 +70,6 @@
         dist1 = self.make_laplace_dist(True)
         dist2 = self.make_laplace_dist(True)
         self.check_kl(dist1, dist2)
->>>>>>> b60c4fb5
 
     def test_normal_normal_cpu(self):
         dist1 = self.make_normal_dist()
