--- conflicted
+++ resolved
@@ -634,13 +634,6 @@
         self.optimizer = chainer.optimizers.SGD(lr)
 
     def test_update(self, backend_config):
-<<<<<<< HEAD
-=======
-        if backend_config.device.name == '@cupy:1':
-            # TODO(niboshi): Fix it
-            raise unittest.SkipTest(
-                'Loss scale does not work with cupy multi-device.')
->>>>>>> 0ae69a76
         target = self.target
         optimizer = self.optimizer
         target.to_device(backend_config.device)
