--- conflicted
+++ resolved
@@ -120,18 +120,13 @@
         self.check_double_backward_options.update({'rtol': 5e-3})
 
 
-<<<<<<< HEAD
-_numpy_does_not_support_0d_input = \
-    numpy.lib.NumpyVersion(numpy.__version__) < '1.13.0'
-
-=======
 _numpy_does_not_support_0d_input113 = \
     numpy.lib.NumpyVersion(numpy.__version__) < '1.13.0'
 
+
 _numpy_does_not_support_0d_input116 = \
     numpy.lib.NumpyVersion(numpy.__version__) < '1.16.0'
 
->>>>>>> edc92981
 
 @op_utils.op_test(['native:0', 'cuda:0'])
 @chainer.testing.parameterize(*(
@@ -485,7 +480,7 @@
     def forward_xp(self, inputs, xp):
         a, = inputs
 
-        if (_numpy_does_not_support_0d_input and a.size == 0):
+        if (_numpy_does_not_support_0d_input113 and a.size == 0):
             pytest.skip('Older NumPy versions do not work with empty arrays')
 
         # Input has to be symmetrized for backward test to work
@@ -570,7 +565,7 @@
     def forward_xp(self, inputs, xp):
         a, = inputs
 
-        if (_numpy_does_not_support_0d_input and a.size == 0):
+        if (_numpy_does_not_support_0d_input113 and a.size == 0):
             pytest.skip('Older NumPy versions do not work with empty arrays')
 
         w = xp.linalg.eigvalsh(a, UPLO=self.UPLO)
