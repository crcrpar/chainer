--- conflicted
+++ resolved
@@ -2141,7 +2141,6 @@
         'input_rhs': ['random'],
     })
     # Dtype combinations
-<<<<<<< HEAD
     + chainer.testing.product({
         'shape': [(2, 3)],
         'in_dtypes,out_dtype': _in_out_dtypes_arithmetic,
@@ -2191,8 +2190,6 @@
         'is_module': [False],
     })
     # is_module
-=======
->>>>>>> 1e3b666a
     + chainer.testing.product({
         'shape': [(2, 3)],
         'in_dtypes,out_dtype': _in_out_dtypes_arithmetic,
