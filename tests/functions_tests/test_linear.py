--- conflicted
+++ resolved
@@ -7,11 +7,8 @@
 from chainer import functions
 from chainer import gradient_check
 from chainer.testing import attr
-<<<<<<< HEAD
 from chainer.testing import condition
-=======
 from chainer.utils import type_check
->>>>>>> c3eb035d
 
 
 if cuda.available:
