cmake_minimum_required(VERSION 3.1)
project(xchainer CXX C)

# CMake setup
if(POLICY ${CMP0054})
    cmake_policy(SET ${CMP0054} NEW)
endif()

SET(CMAKE_MODULE_PATH ${CMAKE_CURRENT_SOURCE_DIR}/cmake ${CMAKE_MODULE_PATH})

# includes
include(cmake/clang-tidy.cmake)
include(cmake/third-party.cmake)

# Configure options
option(BUILD_PYTHON "Build Python binding" OFF)
option(ENABLE_TEST "Enable building test" ON)
option(WARNINGS_AS_ERRORS "Make all warnings of compilers into errors" OFF)

<<<<<<< HEAD
if(DEFINED ENV{ENABLE_COVERAGE})
    set(DEFAULT_ENABLE_COVERAGE $ENV{ENABLE_COVERAGE})
else()
    set(DEFAULT_ENABLE_COVERAGE OFF)
endif()
option(ENABLE_COVERAGE "Enable test coverage with gcov" ${DEFAULT_ENABLE_COVERAGE})
=======
if(DEFINED ENV{BUILD_CUDA})
    set(DEFAULT_BUILD_CUDA $ENV{BUILD_CUDA})
else()
    set(DEFAULT_BUILD_CUDA ON)
endif()
option(BUILD_CUDA "Build CUDA backend (if CUDA is available)" ${DEFAULT_BUILD_CUDA})

# CUDA
if(${BUILD_CUDA})
    find_package(CUDA QUIET)
    if(${CUDA_FOUND})
        add_definitions(-DXCHAINER_ENABLE_CUDA=1)
        find_package(CuDNN 7 REQUIRED)
    endif()
endif()
>>>>>>> 64619fc2

# C++ setup
set(CMAKE_CXX_STANDARD 14)
set(CMAKE_CXX_OUTPUT_EXTENSION_REPLACE 1)  # ref. https://texus.me/2015/09/06/cmake-and-gcov/

# defaults to cmake -DCMAKE_BUILD_TYPE=Debug
if(NOT CMAKE_BUILD_TYPE)
    set(CMAKE_BUILD_TYPE Debug)
endif()

if("${CMAKE_CXX_COMPILER_ID}" MATCHES "GNU|Clang|Intel")
    set(CMAKE_EXE_LINKER_FLAGS "${CMAKE_EXE_LINKER_FLAGS} -pthread")
    set(CMAKE_CXX_FLAGS "-g -Wall -Wextra -fPIC -pthread")
    set(CMAKE_CXX_FLAGS_RELEASE "-O2 -DNDEBUG")  # cmake -DCMAKE_BUILD_TYPE=Release
    set(CMAKE_CXX_FLAGS_DEBUG "-O0")  # cmake -DCMAKE_BUILD_TYPE=Debug
    if (${CUDA_FOUND})
        list(APPEND CUDA_NVCC_FLAGS -std=c++14)
    endif()

    # cmake -DENABLE_COVERAGE=ON|OFF
    if(ENABLE_COVERAGE)
        set(CMAKE_CXX_FLAGS "${CMAKE_CXX_FLAGS} --coverage")
        set(CMAKE_EXE_LINKER_FLAGS "${CMAKE_EXE_LINKER_FLAGS} --coverage")
    endif()

    # cmake -DWARNINGS_AS_ERRORS=ON|OFF
    if (WARNINGS_AS_ERRORS)
        set(CMAKE_CXX_FLAGS "${CMAKE_CXX_FLAGS} -Werror")
    endif()
endif()
include_directories("${PROJECT_SOURCE_DIR}")

# dl libs
if(DEFINED CMAKE_DL_LIBS)
else()
    message(FATAL_ERROR "libdl not found")
endif()

# pybind11
if(${BUILD_PYTHON})
    get_third_party(pybind11)
    include_directories(${CMAKE_BINARY_DIR}/pybind11/include)
    add_subdirectory(${CMAKE_BINARY_DIR}/pybind11)
endif()

# gsl-lite
get_third_party(gsl-lite)
include_directories(${CMAKE_BINARY_DIR}/gsl-lite/include)
# ref. https://github.com/martinmoene/gsl-lite#api-macro
# As default, functions (methods) are decorated with __host__ __device__ for the CUDA platform. 
# We want to stop it because we get many warnings with nvcc.
add_definitions(-Dgsl_api=)
if(${CUDA_FOUND})
    list(APPEND CUDA_NVCC_FLAGS "-Dgsl_api=")
endif()
# gsl-lite is a header-only library, we do not need to build and run tests
# add_subdirectory(${CMAKE_BINARY_DIR}/gsl-lite)

# optional-lite
get_third_party(optional-lite)
include_directories(${CMAKE_BINARY_DIR}/optional-lite/include)

# Test
if(ENABLE_TEST)
    get_third_party(gtest)
    enable_testing()
    add_subdirectory(${CMAKE_BINARY_DIR}/googletest-src
        ${CMAKE_BINARY_DIR}/googletest-build
        EXCLUDE_FROM_ALL)
    include_directories(${CMAKE_BINARY_DIR}/googletest-src/googletest/include)
endif()

add_subdirectory(xchainer)<|MERGE_RESOLUTION|>--- conflicted
+++ resolved
@@ -17,14 +17,13 @@
 option(ENABLE_TEST "Enable building test" ON)
 option(WARNINGS_AS_ERRORS "Make all warnings of compilers into errors" OFF)
 
-<<<<<<< HEAD
 if(DEFINED ENV{ENABLE_COVERAGE})
     set(DEFAULT_ENABLE_COVERAGE $ENV{ENABLE_COVERAGE})
 else()
     set(DEFAULT_ENABLE_COVERAGE OFF)
 endif()
 option(ENABLE_COVERAGE "Enable test coverage with gcov" ${DEFAULT_ENABLE_COVERAGE})
-=======
+
 if(DEFINED ENV{BUILD_CUDA})
     set(DEFAULT_BUILD_CUDA $ENV{BUILD_CUDA})
 else()
@@ -40,7 +39,6 @@
         find_package(CuDNN 7 REQUIRED)
     endif()
 endif()
->>>>>>> 64619fc2
 
 # C++ setup
 set(CMAKE_CXX_STANDARD 14)
