--- conflicted
+++ resolved
@@ -1173,7 +1173,6 @@
 """)
 
     _docs.set_doc(
-<<<<<<< HEAD
         chainerx.arcsinh,
         """arcsinh(x)
 Inverse hyperbolic sine, element-wise
@@ -1207,7 +1206,9 @@
     output array to the input array ``x``.
 
 .. seealso:: :data:`numpy.arccosh`
-=======
+""")
+
+    _docs.set_doc(
         chainerx.floor,
         """floor(x)
 Return the floor of the input, element-wise.
@@ -1216,7 +1217,6 @@
 Returns:
     :class:`~chainerx.ndarray`: The floor of each element in array.
 .. seealso:: :data:`numpy.floor`
->>>>>>> 03fc8a54
 """)
 
     _docs.set_doc(
