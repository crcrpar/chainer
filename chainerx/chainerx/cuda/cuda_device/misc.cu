#include "chainerx/cuda/cuda_device.h"

#include <cmath>
#include <cstdint>

#include <cuda_runtime.h>

#include "chainerx/array.h"
#include "chainerx/cuda/cuda_runtime.h"
#include "chainerx/cuda/elementwise.cuh"
#include "chainerx/device.h"
#include "chainerx/dtype.h"

namespace chainerx {
namespace cuda {
namespace {

template <typename T>
struct SqrtImpl {
    __device__ void operator()(int64_t /*i*/, T x, T& out) { out = std::sqrt(x); }
};

}  // namespace

void CudaDevice::Sqrt(const Array& x, const Array& out) {
    CheckDevicesCompatible(x, out);
    CheckCudaError(cudaSetDevice(index()));
    VisitFloatingPointDtype(out.dtype(), [&](auto pt) {
        using T = typename decltype(pt)::type;
        Elementwise<const T, T>(SqrtImpl<T>{}, x, out);
    });
}

namespace {

template <typename T>
__device__ bool IsNan(T /*value*/) {
    return false;
}
<<<<<<< HEAD
__device__ bool IsNan(long double value) { return isnan(value); }
__device__ bool IsNan(double value) { return isnan(value); }
__device__ bool IsNan(float value) { return isnan(value); }
=======
__device__ bool IsNan(double value) { return std::isnan(value); }
__device__ bool IsNan(float value) { return std::isnan(value); }
>>>>>>> 2a8a9453

template <typename T>
struct IsNanImpl {
    __device__ void operator()(int64_t /*i*/, T x, bool& out) { out = IsNan(x); }
};

}  // namespace

void CudaDevice::IsNan(const Array& x, const Array& out) {
    CheckDevicesCompatible(x, out);
    CheckCudaError(cudaSetDevice(index()));
    VisitDtype(x.dtype(), [&](auto pt) {
        using T = typename decltype(pt)::type;
        Elementwise<const T, bool>(IsNanImpl<T>{}, x, out);
    });
}

namespace {

template <typename T>
__device__ bool IsInf(T /*value*/) {
    return false;
}
<<<<<<< HEAD
__device__ bool IsInf(long double value) { return isinf(value); }
__device__ bool IsInf(double value) { return isinf(value); }
__device__ bool IsInf(float value) { return isinf(value); }
=======
__device__ bool IsInf(double value) { return std::isinf(value); }
__device__ bool IsInf(float value) { return std::isinf(value); }
>>>>>>> 2a8a9453

template <typename T>
struct IsInfImpl {
    __device__ void operator()(int64_t /*i*/, T x, bool& out) { out = IsInf(x); }
};

}  // namespace

void CudaDevice::IsInf(const Array& x, const Array& out) {
    CheckDevicesCompatible(x, out);
    CheckCudaError(cudaSetDevice(index()));
    VisitDtype(x.dtype(), [&](auto pt) {
        using T = typename decltype(pt)::type;
        Elementwise<const T, bool>(IsInfImpl<T>{}, x, out);
    });
}

}  // namespace cuda
}  // namespace chainerx<|MERGE_RESOLUTION|>--- conflicted
+++ resolved
@@ -37,14 +37,8 @@
 __device__ bool IsNan(T /*value*/) {
     return false;
 }
-<<<<<<< HEAD
-__device__ bool IsNan(long double value) { return isnan(value); }
 __device__ bool IsNan(double value) { return isnan(value); }
 __device__ bool IsNan(float value) { return isnan(value); }
-=======
-__device__ bool IsNan(double value) { return std::isnan(value); }
-__device__ bool IsNan(float value) { return std::isnan(value); }
->>>>>>> 2a8a9453
 
 template <typename T>
 struct IsNanImpl {
@@ -68,14 +62,8 @@
 __device__ bool IsInf(T /*value*/) {
     return false;
 }
-<<<<<<< HEAD
-__device__ bool IsInf(long double value) { return isinf(value); }
 __device__ bool IsInf(double value) { return isinf(value); }
 __device__ bool IsInf(float value) { return isinf(value); }
-=======
-__device__ bool IsInf(double value) { return std::isinf(value); }
-__device__ bool IsInf(float value) { return std::isinf(value); }
->>>>>>> 2a8a9453
 
 template <typename T>
 struct IsInfImpl {
