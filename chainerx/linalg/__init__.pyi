import typing as tp


def inv(a: ndarray) -> ndarray: ...


<<<<<<< HEAD
def solve(a: ndarray, b: ndarray) -> ndarray: ...


def qr(a: ndarray) -> tp.Union[tp.Tuple[ndarray, ndarray], ndarray]: ...
=======
def pinv(a: ndarray, rcond: float=...) -> ndarray: ...


def solve(a: ndarray, b: ndarray) -> ndarray: ...


def svd(a: ndarray,
        full_matrices: bool=...,
        compute_uv: bool=...) -> tp.Union[tp.Tuple[ndarray, ndarray, ndarray], ndarray]: ...
>>>>>>> 7252386e
<|MERGE_RESOLUTION|>--- conflicted
+++ resolved
@@ -4,19 +4,14 @@
 def inv(a: ndarray) -> ndarray: ...
 
 
-<<<<<<< HEAD
-def solve(a: ndarray, b: ndarray) -> ndarray: ...
-
-
-def qr(a: ndarray) -> tp.Union[tp.Tuple[ndarray, ndarray], ndarray]: ...
-=======
 def pinv(a: ndarray, rcond: float=...) -> ndarray: ...
 
 
 def solve(a: ndarray, b: ndarray) -> ndarray: ...
 
-
 def svd(a: ndarray,
         full_matrices: bool=...,
         compute_uv: bool=...) -> tp.Union[tp.Tuple[ndarray, ndarray, ndarray], ndarray]: ...
->>>>>>> 7252386e
+
+
+def qr(a: ndarray) -> tp.Union[tp.Tuple[ndarray, ndarray], ndarray]: ...