FROM nvidia/cuda:8.0-cudnn6-devel

RUN apt-get update -y && \
    apt-get install -y --no-install-recommends \
    python-dev \
    python-pip \
    python-wheel \
    python-setuptools && \
    rm -rf /var/lib/apt/lists/* /var/cache/apt/archives/*

<<<<<<< HEAD
RUN pip install chainer[cuda]==4.0.0b3
=======
RUN pip install cupy==4.0.0b4 chainer==4.0.0b4
>>>>>>> 2175a6f6
<|MERGE_RESOLUTION|>--- conflicted
+++ resolved
@@ -8,8 +8,4 @@
     python-setuptools && \
     rm -rf /var/lib/apt/lists/* /var/cache/apt/archives/*
 
-<<<<<<< HEAD
-RUN pip install chainer[cuda]==4.0.0b3
-=======
-RUN pip install cupy==4.0.0b4 chainer==4.0.0b4
->>>>>>> 2175a6f6
+RUN pip install chainer[cuda]==4.0.0b4