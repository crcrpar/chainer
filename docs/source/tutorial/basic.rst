Introduction to Chainer
-----------------------

.. currentmodule:: chainer

This is the first section of the Chainer Tutorial.
In this section, you will learn about the following things:

* Pros and cons of existing frameworks and why we are developing Chainer
* Simple example of forward and backward computation
* Usage of links and their gradient computation
* Construction of chains (a.k.a. "model" in most frameworks)
* Parameter optimization
* Serialization of links and optimizers

After reading this section, you will be able to:

* Compute gradients of some arithmetics
* Write a multi-layer perceptron with Chainer


Core Concept
~~~~~~~~~~~~

As mentioned on the front page, Chainer is a flexible framework for neural networks.
One major goal is flexibility, so it must enable us to write complex architectures simply and intuitively.

Most existing deep learning frameworks are based on the **"Define-and-Run"** scheme.
That is, first a network is defined and fixed, and then the user periodically feeds it with mini-batches.
Since the network is statically defined before any forward/backward computation, all the logic must be embedded into the network architecture as *data*.
Consequently, defining a network architecture in such systems (e.g. Caffe) follows a declarative approach.
Note that one can still produce such a static network definition using imperative languages (e.g. torch.nn, Theano-based frameworks, and TensorFlow).

Define-by-Run
"""""""""""""

In contrast, Chainer adopts a **"Define-by-Run"** scheme, i.e., the network is defined on-the-fly via the actual forward computation.
More precisely, Chainer stores the history of computation instead of programming logic.
This strategy enables us to fully leverage the power of programming logic in Python.
For example, Chainer does not need any magic to introduce conditionals and loops into the network definitions.
The Define-by-Run scheme is the core concept of Chainer.
We will show in this tutorial how to define networks dynamically.

This strategy also makes it easy to write multi-GPU parallelization, since logic comes closer to network manipulation.
We will review such amenities in later sections of this tutorial.

Chainer represents a network as *an execution path on a computational graph*.
A computational graph is a series of function applications, so that it can be described with multiple :class:`Function` objects.
When such function is a layer of neural network, the parameters of the function will be updated through training.
Therefore, the function needs to keep trainable parameters inside, so that Chainer has :class:`Link` class that can keep trainable parameters in the object of the class.
The parameters of the function performed inside the :class:`Link` object are represented as :class:`Variable` objects.
In short, the difference between these two objects, :class:`Link` and :class:`Function`, is basically whether it has trainable parameters inside or not.
A neural network model is typically described as a series of :class:`Function` and :class:`Link`.

You can build a computational graph by dynamically 'chaining' various kinds of :class:`Link` and :class:`Function` to define a :class:`Chain`, and define a network by *running* the graph, so that it's called **Chainer**.

.. note::

   In the example code of this tutorial, we assume for simplicity that the following symbols are already imported::

     import numpy as np
     import chainer
     from chainer import cuda, Function, gradient_check, report, training, utils, Variable
     from chainer import datasets, iterators, optimizers, serializers
     from chainer import Link, Chain, ChainList
     import chainer.functions as F
     import chainer.links as L
     from chainer.training import extensions

   These imports appear widely in Chainer code and examples. For simplicity, we omit these imports in this tutorial.


Forward/Backward Computation
~~~~~~~~~~~~~~~~~~~~~~~~~~~~

As described above, Chainer uses the "Define-by-Run" scheme, so forward computation itself *defines* the network.
In order to start forward computation, we have to set the input array to a :class:`Variable` object.
Here we start with a simple :class:`~numpy.ndarray` with only one element:

.. doctest::

   >>> x_data = np.array([5], dtype=np.float32)
   >>> x = Variable(x_data)

A :class:`Variable` object has basic arithmetic operators.
In order to compute :math:`y = x^2 - 2x + 1`, just write:

.. doctest::

   >>> y = x**2 - 2 * x + 1

The resulting ``y`` is also a :class:`Variable` object, whose value can be extracted by accessing the :attr:`~Variable.data` attribute:

.. doctest::

   >>> y.data
   array([ 16.], dtype=float32)

What ``y`` holds is not only the result value.
It also holds the history of computation (i.e., computational graph), which enables to compute its differentiation.
This is done by calling its :meth:`~Variable.backward` method:

.. doctest::

   >>> y.backward()

This runs *error backpropagation* (a.k.a. *backprop* or *reverse-mode automatic differentiation*).
Then, the gradient is computed and stored in the :attr:`~Variable.grad` attribute of the input variable ``x``:

.. doctest::

   >>> x.grad
   array([ 8.], dtype=float32)

Also we can compute gradients of intermediate variables.
Note that Chainer, by default, releases the gradient arrays of intermediate variables for memory efficiency.
In order to preserve gradient information, pass the ``retain_grad`` argument to the backward method:

.. doctest::

   >>> z = 2*x
   >>> y = x**2 - z + 1
   >>> y.backward(retain_grad=True)
   >>> z.grad
   array([-1.], dtype=float32)

Otherwise, ``z.grad`` will be ``None`` as follows:

.. doctest::

   >>> y.backward()  # The default value of retain_grad is False
   >>> z.grad is None
   True

All these computations are easily generalized to multi-element array input.
Note that if we want to start backward computation from a variable holding a multi-element array, we must set the *initial error* manually.
Because when the :attr:`~Variable.size` of a variable (it means the number of elements in the array) is ``1``, it's considered as a variable object that represents a loss value, so that the :attr:`~Variable.grad` attribute of the variable is automatically filled with ``1``.
On the other hand, when the size of a variable is larger than ``1``, the :attr:`~Variable.grad` attribute remains ``None``, so that we need to give *initial error* explicitly by hand before :meth:`~Variable.backward`.
This is simply done by setting the :attr:`~Variable.grad` attribute of the output variable as follows:

.. doctest::

   >>> x = Variable(np.array([[1, 2, 3], [4, 5, 6]], dtype=np.float32))
   >>> y = x**2 - 2*x + 1
   >>> y.grad = np.ones((2, 3), dtype=np.float32)
   >>> y.backward()
   >>> x.grad
   array([[  0.,   2.,   4.],
          [  6.,   8.,  10.]], dtype=float32)

.. note::

   Many functions taking :class:`Variable` object(s) are defined in the :mod:`~chainer.functions` module.
   You can combine them to realize complicated functions with automatic backward computation.


Links
~~~~~

In order to write neural networks, we have to combine functions with *parameters* and optimize the parameters.
You can use **links** to do this.
A :class:`~chainer.Link` is an object that holds parameters (i.e., optimization targets).

The most fundamental ones are links that behave like regular functions while replacing some arguments by their parameters.
We will introduce higher level links, but here think of links as simply functions with parameters.

One of the most frequently used links is the :class:`~functions.Linear` link (a.k.a. *fully-connected layer* or *affine transformation*).
It represents a mathematical function :math:`f(x) = Wx + b`, where the matrix :math:`W` and the vector :math:`b` are parameters.
This link corresponds to its pure counterpart :func:`~functions.linear`, which accepts :math:`x, W, b` as arguments.
A linear link from three-dimensional space to two-dimensional space is defined by the following line:

.. doctest::

   >>> f = L.Linear(3, 2)

.. note::
   Most functions and links only accept mini-batch input, where the first dimension of the input array is considered as the *batch dimension*.
   In the above Linear link case, input must have shape of (N, 3), where N is the mini-batch size.

The parameters of a link are stored as attributes.
Each parameter is an instance of :class:`~chainer.Variable`.
In the case of the Linear link, two parameters, ``W`` and ``b``, are stored.
By default, the matrix ``W`` is initialized randomly, while the vector ``b`` is initialized with zeros.

.. doctest::

   >>> f.W.data
   array([[ 1.01847613,  0.23103087,  0.56507462],
          [ 1.29378033,  1.07823515, -0.56423163]], dtype=float32)
   >>> f.b.data
   array([ 0.,  0.], dtype=float32)

An instance of the Linear link acts like a usual function:

.. doctest::

   >>> x = Variable(np.array([[1, 2, 3], [4, 5, 6]], dtype=np.float32))
   >>> y = f(x)
   >>> y.data
   array([[ 3.1757617 ,  1.75755572],
          [ 8.61950684,  7.18090773]], dtype=float32)

.. note::

  Sometimes it is cumbersome to compute the dimension of the input space.
  The linear link and some of (de)convolution links can omit the input dimension
  in their instantiation and infer it from the first mini-batch.

  For example, the following line creates a linear link whose output dimension
  is two::

      f = L.Linear(2)

  If we feed a mini-batch of shape ``(N, M)``, the input dimension will be inferred as ``M``,
  which means ``f.W`` will be a 2 x M matrix.
  Note that its parameters are initialized in a lazy manner at the first mini-batch.
  Therefore, ``f`` does not have ``W`` attribute if no data is put to the link.

Gradients of parameters are computed by the :meth:`~Variable.backward` method.
Note that gradients are **accumulated** by the method rather than overwritten.
So first you must clear gradients to renew the computation.
It can be done by calling the :meth:`~Link.cleargrads` method.

.. doctest::

   >>> f.cleargrads()

.. note::
   :meth:`~Link.cleargrads` is introduced in v1.15 to replace :meth:`~Link.zerograds` for efficiency.
   :meth:`~Link.zerograds` is left only for backward compatibility.

Now we can compute the gradients of parameters by simply calling the backward method.

.. doctest::

   >>> y.grad = np.ones((2, 2), dtype=np.float32)
   >>> y.backward()
   >>> f.W.grad
   array([[ 5.,  7.,  9.],
          [ 5.,  7.,  9.]], dtype=float32)
   >>> f.b.grad
   array([ 2.,  2.], dtype=float32)


Write a model as a chain
~~~~~~~~~~~~~~~~~~~~~~~~

Most neural network architectures contain multiple links.
For example, a multi-layer perceptron consists of multiple linear layers.
We can write complex procedures with trainable parameters by combining multiple links like this:

.. doctest::

   >>> l1 = L.Linear(4, 3)
   >>> l2 = L.Linear(3, 2)
   >>> def my_forward(x):
   ...     h = l1(x)
   ...     return l2(h)

Here the ``L`` indicates the :mod:`~chainer.links` module.
A procedure with parameters defined in this way is hard to reuse.
More Pythonic way is combining the links and procedures into a class:

.. doctest::

   >>> class MyProc(object):
   ...     def __init__(self):
   ...         self.l1 = L.Linear(4, 3)
   ...         self.l2 = L.Linear(3, 2)
   ...
   ...     def forward(self, x):
   ...         h = self.l1(x)
   ...         return self.l2(h)

In order to make it more reusable, we want to support parameter management, CPU/GPU migration, robust and flexible save/load features, etc.
These features are all supported by the :class:`Chain` class in Chainer.
Then, what we have to do here is just define the above class as a subclass of Chain:

.. doctest::

   >>> class MyChain(Chain):
   ...     def __init__(self):
<<<<<<< HEAD
   ...         super(MyChain, self).__init__(
   ...             l1=L.Linear(4, 3),
   ...             l2=L.Linear(3, 2),
   ...         )
=======
   ...         super(MyChain, self).__init__()
   ...         with self.init_scope():
   ...             self.l1 = L.Linear(4, 3)
   ...             self.l2 = L.Linear(3, 2)
>>>>>>> f5525105
   ...
   ...     def __call__(self, x):
   ...         h = self.l1(x)
   ...         return self.l2(h)

It shows how a complex chain is constructed by simpler links.
Links like ``l1`` and ``l2`` are called *child links* of MyChain.
**Note that Chain itself inherits Link**.
It means we can define more complex chains that hold MyChain objects as their child links.

.. note::

   We often define a single forward method of a link by the ``__call__`` operator.
   Such links and chains are callable and behave like regular functions of Variables.

.. note::

    In Chainer v1, we could also register the trainable layers
    (i.e., :class:`~chainer.Link` s) to the model by putting them to the
    :meth:`~chainer.Chain.__init__` of :class:`~chainer.Chain`
    or registering them via :meth:`~chainer.Chain.add_link`.
    But as these ways are deprecated in Chainer v2, users are recommended
    to use the way explained above.

Another way to define a chain is using the :class:`ChainList` class, which behaves like a list of links:

.. doctest::

   >>> class MyChain2(ChainList):
   ...     def __init__(self):
   ...         super(MyChain2, self).__init__(
   ...             L.Linear(4, 3),
   ...             L.Linear(3, 2),
   ...         )
   ...
   ...     def __call__(self, x):
   ...         h = self[0](x)
   ...         return self[1](h)

ChainList can conveniently use an arbitrary number of links, however if the number of links is fixed like in the above case, the Chain class is recommended as a base class.


Optimizer
~~~~~~~~~

In order to get good values for parameters, we have to optimize them by the :class:`Optimizer` class.
It runs a numerical optimization algorithm on a given link.
Many algorithms are implemented in the :mod:`~chainer.optimizers` module.
Here we use the simplest one, called Stochastic Gradient Descent (SGD):

.. doctest::

   >>> model = MyChain()
   >>> optimizer = optimizers.SGD()
   >>> optimizer.setup(model)

The method :meth:`~Optimizer.setup` prepares for the optimization given a link.

Some parameter/gradient manipulations, e.g. weight decay and gradient clipping, can be done by setting *hook functions* to the optimizer.
Hook functions are called after the gradient computation and right before the actual update of parameters.
For example, we can set weight decay regularization by running the next line beforehand:

   >>> optimizer.add_hook(chainer.optimizer.WeightDecay(0.0005))

Of course, you can write your own hook functions.
It should be a function or a callable object, taking the optimizer as the argument.

There are two ways to use the optimizer.
One is using it via :class:`~chainer.training.Trainer`, which we will see in the following sections.
The other way is using it directly.
We here review the latter case.
*If you are interested in getting able to use the optimizer in a simple way, skip this section and go to the next one.*

There are two further ways to use the optimizer directly.
One is manually computing gradients and then calling the :meth:`~Optimizer.update` method with no arguments.
Do not forget to clear the gradients beforehand!

   >>> x = np.random.uniform(-1, 1, (2, 4)).astype('f')
   >>> model.cleargrads()
   >>> # compute gradient here...
   >>> loss = F.sum(model(chainer.Variable(x)))
   >>> loss.backward()
   >>> optimizer.update()

The other way is just passing a loss function to the :meth:`~Optimizer.update` method.
In this case, :meth:`~Link.cleargrads` is automatically called by the update method, so the user does not have to call it manually.

   >>> def lossfun(arg1, arg2):
   ...     # calculate loss
   ...     loss = F.sum(model(arg1 - arg2))
   ...     return loss
   >>> arg1 = np.random.uniform(-1, 1, (2, 4)).astype('f')
   >>> arg2 = np.random.uniform(-1, 1, (2, 4)).astype('f')
   >>> optimizer.update(lossfun, chainer.Variable(arg1), chainer.Variable(arg2))

See :meth:`Optimizer.update` for the full specification.


Trainer
~~~~~~~

When we want to train neural networks, we have to run *training loops* that update the parameters many times.
A typical training loop consists of the following procedures:

1. Iterations over training datasets
2. Preprocessing of extracted mini-batches
3. Forward/backward computations of the neural networks
4. Parameter updates
5. Evaluations of the current parameters on validation datasets
6. Logging and printing of the intermediate results

Chainer provides a simple yet powerful way to make it easy to write such training processes.
The training loop abstraction mainly consists of two components:

- **Dataset abstraction**.
  It implements 1 and 2 in the above list.
  The core components are defined in the :mod:`dataset` module.
  There are also many implementations of datasets and iterators in :mod:`~chainer.datasets` and :mod:`~chainer.iterators` modules, respectively.
- **Trainer**.
  It implements 3, 4, 5, and 6 in the above list.
  The whole procedure is implemented by :class:`~training.Trainer`.
  The way to update parameters (3 and 4) is defined by :class:`~training.Updater`, which can be freely customized.
  5 and 6 are implemented by instances of :class:`~training.Extension`, which appends an extra procedure to the training loop.
  Users can freely customize the training procedure by adding extensions. Users can also implement their own extensions.

We will see how to use Trainer in the example section below.


Serializer
~~~~~~~~~~

Before proceeding to the first example, we introduce Serializer, which is the last core feature described in this page.
Serializer is a simple interface to serialize or deserialize an object.
:class:`Link`, :class:`Optimizer`, and :class:`~training.Trainer` supports serialization.

Concrete serializers are defined in the :mod:`serializers` module.
It supports NumPy NPZ and HDF5 formats.

For example, we can serialize a link object into NPZ file by the :func:`serializers.save_npz` function:

.. doctest::

   >>> serializers.save_npz('my.model', model)

It saves the parameters of ``model`` into the file ``'my.model'`` in NPZ format.
The saved model can be read by the :func:`serializers.load_npz` function:

.. doctest::

   >>> serializers.load_npz('my.model', model)

.. note::
   Note that only the parameters and the *persistent values* are serialized by this serialization code.
   Other attributes are not saved automatically.
   You can register arrays, scalars, or any serializable objects as persistent values by the :meth:`Link.add_persistent` method.
   The registered values can be accessed by attributes of the name passed to the add_persistent method.

The state of an optimizer can also be saved by the same functions:

.. doctest::

   >>> serializers.save_npz('my.state', optimizer)
   >>> serializers.load_npz('my.state', optimizer)

.. note::
   Note that serialization of optimizer only saves its internal states including number of iterations, momentum vectors of MomentumSGD, etc.
   It does not save the parameters and persistent values of the target link.
   We have to explicitly save the target link with the optimizer to resume the optimization from saved states.

Support of the HDF5 format is enabled if the h5py package is installed.
Serialization and deserialization with the HDF5 format are almost identical to those with the NPZ format;
just replace :func:`~serializers.save_npz` and :func:`~serializers.load_npz` by :func:`~serializers.save_hdf5` and :func:`~serializers.load_hdf5`, respectively.

.. _mnist_mlp_example:

Example: Multi-layer Perceptron on MNIST
~~~~~~~~~~~~~~~~~~~~~~~~~~~~~~~~~~~~~~~~

Now you can solve a multiclass classification task using a multi-layer perceptron (MLP).
We use a hand-written digits dataset called `MNIST <http://yann.lecun.com/exdb/mnist/>`_, which is one of the long-standing de facto "hello world" examples used in machine learning.
This MNIST example is also found in the `examples/mnist <https://github.com/chainer/chainer/tree/master/examples/mnist>`_ directory of the official repository.
We show how to use :class:`~training.Trainer` to construct and run the training loop in this section.

We first have to prepare the MNIST dataset.
The MNIST dataset consists of 70,000 greyscale images of size 28x28 (i.e. 784 pixels) and corresponding digit labels.
The dataset is divided into 60,000 training images and 10,000 test images by default.
We can obtain the vectorized version (i.e., a set of 784 dimensional vectors) by :func:`datasets.get_mnist`.

.. testcode::
   :hide:

   data = np.random.rand(70, 784).astype(np.float32)
   target = np.random.randint(10, size=70).astype(np.int32)
   datasets.get_mnist = lambda: (datasets.TupleDataset(data[:60], target[:60]), datasets.TupleDataset(data[60:], target[60:]))


.. doctest::

   >>> train, test = datasets.get_mnist()
   ...


This code automatically downloads the MNIST dataset and saves the NumPy arrays to the ``$(HOME)/.chainer`` directory.
The returned ``train`` and ``test`` can be seen as lists of image-label pairs (strictly speaking, they are instances of :class:`~datasets.TupleDataset`).

We also have to define how to iterate over these datasets.
We want to shuffle the training dataset for every *epoch*, i.e. at the beginning of every sweep over the dataset.
In this case, we can use :class:`iterators.SerialIterator`.

.. doctest::

   >>> train_iter = iterators.SerialIterator(train, batch_size=100, shuffle=True)

On the other hand, we do not have to shuffle the test dataset.
In this case, we can pass ``shuffle=False`` argument to disable the shuffling.
It makes the iteration faster when the underlying dataset supports fast slicing.

.. doctest::

   >>> test_iter = iterators.SerialIterator(test, batch_size=100, repeat=False, shuffle=False)

We also pass ``repeat=False``, which means we stop iteration when all examples are visited.
This option is usually required for the test/validation datasets; without this option, the iteration enters an infinite loop.

Next, we define the architecture.
We use a simple three-layer rectifier network with 100 units per layer as an example.

.. doctest::

   >>> class MLP(Chain):
   ...     def __init__(self, n_units, n_out):
   ...         super(MLP, self).__init__()
   ...         with self.init_scope():
   ...             # the size of the inputs to each layer will be inferred
<<<<<<< HEAD
   ...             l1=L.Linear(None, n_units),  # n_in -> n_units
   ...             l2=L.Linear(None, n_units),  # n_units -> n_units
   ...             l3=L.Linear(None, n_out),    # n_units -> n_out
   ...         )
=======
   ...             self.l1 = L.Linear(None, n_units)  # n_in -> n_units
   ...             self.l2 = L.Linear(None, n_units)  # n_units -> n_units
   ...             self.l3 = L.Linear(None, n_out)    # n_units -> n_out
>>>>>>> f5525105
   ...
   ...     def __call__(self, x):
   ...         h1 = F.relu(self.l1(x))
   ...         h2 = F.relu(self.l2(h1))
   ...         y = self.l3(h2)
   ...         return y

This link uses :func:`~functions.relu` as an activation function.
Note that the ``'l3'`` link is the final linear layer whose output corresponds to scores for the ten digits.

In order to compute loss values or evaluate the accuracy of the predictions, we define a classifier chain on top of the above MLP chain:

.. doctest::

   >>> class Classifier(Chain):
   ...     def __init__(self, predictor):
<<<<<<< HEAD
   ...         super(Classifier, self).__init__(predictor=predictor)
=======
   ...         super(Classifier, self).__init__()
   ...         with self.init_scope():
   ...             self.predictor = predictor
>>>>>>> f5525105
   ...
   ...     def __call__(self, x, t):
   ...         y = self.predictor(x)
   ...         loss = F.softmax_cross_entropy(y, t)
   ...         accuracy = F.accuracy(y, t)
   ...         report({'loss': loss, 'accuracy': accuracy}, self)
   ...         return loss

This Classifier class computes accuracy and loss, and returns the loss value.
The pair of arguments ``x`` and ``t`` corresponds to each example in the datasets (a tuple of an image and a label).
:func:`~functions.softmax_cross_entropy` computes the loss value given prediction and ground truth labels.
:func:`~functions.accuracy` computes the prediction accuracy.
We can set an arbitrary predictor link to an instance of the classifier.

The :func:`~chainer.report` function reports the loss and accuracy values to the trainer.
For the detailed mechanism of collecting training statistics, see :ref:`reporter`.
You can also collect other types of observations like activation statistics in a similar ways.

Note that a class similar to the Classifier above is defined as :class:`chainer.links.Classifier`.
So instead of using the above example, we will use this predefined Classifier chain.

.. doctest::

   >>> model = L.Classifier(MLP(100, 10))  # the input size, 784, is inferred
   >>> optimizer = optimizers.SGD()
   >>> optimizer.setup(model)

Now we can build a trainer object.

.. doctest::

   >>> updater = training.StandardUpdater(train_iter, optimizer)
   >>> trainer = training.Trainer(updater, (20, 'epoch'), out='result')

The second argument ``(20, 'epoch')`` represents the duration of training.
We can use either ``epoch`` or ``iteration`` as the unit.
In this case, we train the multi-layer perceptron by iterating over the training set 20 times.

In order to invoke the training loop, we just call the :meth:`~training.Trainer.run` method.

.. doctest::

   >>> trainer.run()

.. testcode::
   :hide:

   trainer = training.Trainer(updater, (20, 'epoch'), out='result')

This method executes the whole training sequence.

The above code just optimizes the parameters.
In most cases, we want to see how the training proceeds, where we can use extensions inserted before calling the ``run`` method.

.. doctest::

   >>> trainer.extend(extensions.Evaluator(test_iter, model))
   >>> trainer.extend(extensions.LogReport())
   >>> trainer.extend(extensions.PrintReport(['epoch', 'main/accuracy', 'validation/main/accuracy']))
   >>> trainer.extend(extensions.ProgressBar())
   >>> trainer.run()  # doctest: +SKIP

These extensions perform the following tasks:

:class:`~training.extensions.Evaluator`
   Evaluates the current model on the test dataset at the end of every epoch.
   It automatically switches to the test mode (see :ref:`configuration` for details), and so we do not have to take any special function for functions that behave differently in training/test modes (e.g. :func:`~chainer.functions.dropout`, :class:`~chainer.links.BatchNormalization`).
:class:`~training.extensions.LogReport`
   Accumulates the reported values and emits them to the log file in the output directory.
:class:`~training.extensions.PrintReport`
   Prints the selected items in the LogReport.
:class:`~training.extensions.ProgressBar`
   Shows the progress bar.

There are many extensions implemented in the :mod:`chainer.training.extensions` module.
The most important one that is not included above is :func:`~training.extensions.snapshot`, which saves the snapshot of the training procedure (i.e., the Trainer object) to a file in the output directory.

The `example code <https://github.com/chainer/chainer/blob/master/examples/mnist/train_mnist.py>`_ in the `examples/mnist` directory additionally contains GPU support, though the essential part is the same as the code in this tutorial. We will review in later sections how to use GPU(s).<|MERGE_RESOLUTION|>--- conflicted
+++ resolved
@@ -280,17 +280,10 @@
 
    >>> class MyChain(Chain):
    ...     def __init__(self):
-<<<<<<< HEAD
-   ...         super(MyChain, self).__init__(
-   ...             l1=L.Linear(4, 3),
-   ...             l2=L.Linear(3, 2),
-   ...         )
-=======
    ...         super(MyChain, self).__init__()
    ...         with self.init_scope():
    ...             self.l1 = L.Linear(4, 3)
    ...             self.l2 = L.Linear(3, 2)
->>>>>>> f5525105
    ...
    ...     def __call__(self, x):
    ...         h = self.l1(x)
@@ -525,16 +518,9 @@
    ...         super(MLP, self).__init__()
    ...         with self.init_scope():
    ...             # the size of the inputs to each layer will be inferred
-<<<<<<< HEAD
-   ...             l1=L.Linear(None, n_units),  # n_in -> n_units
-   ...             l2=L.Linear(None, n_units),  # n_units -> n_units
-   ...             l3=L.Linear(None, n_out),    # n_units -> n_out
-   ...         )
-=======
    ...             self.l1 = L.Linear(None, n_units)  # n_in -> n_units
    ...             self.l2 = L.Linear(None, n_units)  # n_units -> n_units
    ...             self.l3 = L.Linear(None, n_out)    # n_units -> n_out
->>>>>>> f5525105
    ...
    ...     def __call__(self, x):
    ...         h1 = F.relu(self.l1(x))
@@ -551,13 +537,9 @@
 
    >>> class Classifier(Chain):
    ...     def __init__(self, predictor):
-<<<<<<< HEAD
-   ...         super(Classifier, self).__init__(predictor=predictor)
-=======
    ...         super(Classifier, self).__init__()
    ...         with self.init_scope():
    ...             self.predictor = predictor
->>>>>>> f5525105
    ...
    ...     def __call__(self, x, t):
    ...         y = self.predictor(x)
