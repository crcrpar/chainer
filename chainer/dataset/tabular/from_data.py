--- conflicted
+++ resolved
@@ -67,28 +67,7 @@
                 key = None
             datasets.append(_make_dataset(key, d, size))
 
-<<<<<<< HEAD
-        if isinstance(data, chainer.get_array_types()):
-            datasets.append(_Array(key, data))
-        elif isinstance(data, list):
-            datasets.append(_List(key, data))
-
-    for key, data in kwargs.items():
-        if isinstance(data, chainer.get_array_types()):
-            datasets.append(_Array(key, data))
-        elif isinstance(data, list):
-            datasets.append(_List(key, data))
-
-    if len(datasets) == 1:
-        return datasets[0]
-    elif args and kwargs:
-        raise ValueError('Mixture of args and kwargs is not supported')
-    elif args:
         return datasets[0].join(*datasets[1:]).astuple()
-    elif kwargs:
-        return datasets[0].join(*datasets[1:]).asdict()
-=======
-        return datasets[0].join(*datasets[1:]).as_tuple()
 
     elif isinstance(data, dict):
         for d in data.values():
@@ -102,9 +81,8 @@
         for key, d in data.items():
             datasets.append(_make_dataset(key, d, size))
 
-        return datasets[0].join(*datasets[1:]).as_dict()
+        return datasets[0].join(*datasets[1:]).asdict()
 
->>>>>>> cfaa1053
     else:
         return _make_dataset(None, data, size)
 
