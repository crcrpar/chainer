--- conflicted
+++ resolved
@@ -31,11 +31,10 @@
 OFF = flag.OFF
 AUTO = flag.AUTO
 
-<<<<<<< HEAD
 thread_local_objects = threading.local()
 thread_local_objects.registered_function_hooks = collections.OrderedDict()
 registered_function_hooks = thread_local_objects.registered_function_hooks
-=======
+
 _debug = False
 
 
@@ -62,6 +61,4 @@
     global _debug
     _debug = debug
 
->>>>>>> 7a338844
-
 basic_math.install_variable_arithmetics()