--- conflicted
+++ resolved
@@ -190,13 +190,8 @@
                  trigger=(1, 'epoch'), filename='statistics.png',
                  figsize=None, marker=None, grid=True, **kwargs):
 
-<<<<<<< HEAD
-        file_name = argument.parse_kwargs(
-            kwargs, ('file_name', 'statistics.png'),
-=======
         file_name, = argument.parse_kwargs(
             kwargs, ('file_name', 'statistics.png')
->>>>>>> 36a31fa4
         )
         if filename is None:
             filename = file_name
