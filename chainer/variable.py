--- conflicted
+++ resolved
@@ -857,11 +857,7 @@
         elif dst is None:
             self.initialize(src.shape)
             dst = self.data
-<<<<<<< HEAD
-        chainer.backends.copyto(dst, src)
-=======
         backend.copyto(dst, src)
->>>>>>> ccc8d0e0
 
     def addgrad(self, var):
         """Accumulates the gradient array from given source variable.
