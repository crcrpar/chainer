--- conflicted
+++ resolved
@@ -64,37 +64,9 @@
 
         shape = (left_size, right_size, out_size)
         if isinstance(initialW, (numpy.ndarray, cuda.ndarray)):
-<<<<<<< HEAD
-            assert initialW.shape == self.W.shape
+            assert initialW.shape == shape
         if initialW is None:
             initialW = initializers.HeNormal(1.0 / numpy.sqrt(2))
-        initializers.init_weight(self.W.data, initialW)
-
-        if not self.nobias:
-            self.add_param('V1', (left_size, out_size))
-            self.add_param('V2', (right_size, out_size))
-            self.add_param('b', out_size)
-
-            if initial_bias is None:
-                V1 = initializers.HeNormal(1.0 / numpy.sqrt(2))
-                V2 = initializers.HeNormal(1.0 / numpy.sqrt(2))
-                b = initializers.Constant(0)
-            else:
-                if len(initial_bias) != 3:
-                    raise ValueError('initial_bias must be tuple or None')
-                V1, V2, b = initial_bias
-                if isinstance(V1, (numpy.ndarray, cuda.ndarray)):
-                    assert V1.shape == self.V1.shape
-                if isinstance(V2, (numpy.ndarray, cuda.ndarray)):
-                    assert V2.shape == self.V2.shape
-                if isinstance(b, (numpy.ndarray, cuda.ndarray)):
-                    assert b.shape == self.b.shape
-
-            initializers.init_weight(self.V1.data, V1)
-            initializers.init_weight(self.V2.data, V2)
-            initializers.init_weight(self.b.data, b)
-=======
-            assert initialW.shape == shape
         self.add_param('W', shape,
                        initializer=initializers._get_initializer(initialW))
 
@@ -114,7 +86,8 @@
                 initialV2 = initializers._get_initializer(initialV2)
                 initialb = initializers._get_initializer(initialb)
             elif initial_bias is None:
-                initialV1 = initialV2 = initializers._get_initializer(None)
+                V1 = initializers.HeNormal(1.0 / numpy.sqrt(2))
+                V2 = initializers.HeNormal(1.0 / numpy.sqrt(2))
                 initialb = initializers.Constant(0)
             else:
                 raise ValueError('initial_bias must be tuple or None')
@@ -122,7 +95,6 @@
             self.add_param('V1', V1_shape, initializer=initialV1)
             self.add_param('V2', V2_shape, initializer=initialV2)
             self.add_param('b', b_shape, initializer=initialb)
->>>>>>> 7f85ba03
 
     def __call__(self, e1, e2):
         """Applies the bilinear function to inputs and the internal parameters.
