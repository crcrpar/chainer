--- conflicted
+++ resolved
@@ -65,15 +65,9 @@
     hidden states.
 
     Args:
-<<<<<<< HEAD
-        in_size (int): Dimension of input vectors. If it is ``None`` or
-            omitted, parameter initialization will be deferred until the first
-            forward data pass at which time the size will be determined.
-=======
         in_size (int or None): Dimension of input vectors. If ``None``,
             parameter initialization will be deferred until the first forward
             data pass at which time the size will be determined.
->>>>>>> 7ce9222d
         out_size (int): Dimensionality of output vectors.
 
     Attributes:
@@ -271,13 +265,8 @@
             ~chainer.Variable: Outputs of updated LSTM units.
 
         """
-<<<<<<< HEAD
         if self.upward.W.data is None:
-            with cuda.get_device(self._device_id):
-=======
-        if self.upward.has_uninitialized_params:
             with cuda.get_device_from_id(self._device_id):
->>>>>>> 7ce9222d
                 in_size = x.size // x.shape[0]
                 self.upward._initialize_params(in_size)
                 self._initialize_params()
