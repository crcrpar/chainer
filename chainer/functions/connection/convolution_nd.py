--- conflicted
+++ resolved
@@ -437,12 +437,10 @@
 
     """
     ndim = len(x.shape[2:])
-<<<<<<< HEAD
-    func = ConvolutionND(ndim, stride, pad, cover_all)
-    if b is None:
-        return func(x, W)
-    else:
-        return func(x, W, b)
+    fnode = ConvolutionND(ndim, stride, pad, cover_all)
+    args = (x, W) if b is None else (x, W, b)
+    y, = fnode.apply(args)
+    return y
 
 
 def convolution_1d(x, W, b=None, stride=1, pad=0, cover_all=False):
@@ -475,7 +473,7 @@
 
         This function calls :func:`~chainer.functions.convolution_nd`
         internally, so see the detail in the documentation of
-        the documentation of :func:`~chainer.functions.convolution_nd`.
+        :func:`~chainer.functions.convolution_nd`.
 
     """
     if len(x.shape[2:]) != 3:
@@ -488,10 +486,4 @@
     if b is None:
         return func(x, W)
     else:
-        return func(x, W, b)
-=======
-    fnode = ConvolutionND(ndim, stride, pad, cover_all)
-    args = (x, W) if b is None else (x, W, b)
-    y, = fnode.apply(args)
-    return y
->>>>>>> bf48c63b
+        return func(x, W, b)