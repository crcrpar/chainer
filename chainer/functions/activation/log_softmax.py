import numpy

import chainer
from chainer import backend
from chainer.backends import cuda
from chainer import function_node
import chainer.functions
from chainer.utils import type_check

if cuda.cudnn_enabled:
    cudnn = cuda.cudnn
    _algorithm = cuda.cuda.cudnn.CUDNN_SOFTMAX_LOG


def logsumexp(x, axis):
    xp = backend.get_array_module(x)
    m = x.max(axis=axis, keepdims=True)
    y = x - m
    xp.exp(y, out=y)
    s = y.sum(axis=axis, keepdims=True)
    xp.log(s, out=s)
    m += s
    return m


def _log_softmax(x, axis=1):
    if chainer.should_use_cudnn('>=auto'):
        xp = backend.get_array_module(x)
        if xp is not numpy:
<<<<<<< HEAD
            oz_dtype = (
                numpy.float64 if x.dtype == numpy.float64 else numpy.float32)
            one = numpy.array(1, dtype=oz_dtype).ctypes
            zero = numpy.array(0, dtype=oz_dtype).ctypes
            handle = cudnn.get_handle()
            x_tensor4d = cuda.cupy.ascontiguousarray(
                x.reshape(_get_tensor4d_shape(axis, x.shape)))
            desc = cudnn.create_tensor_descriptor(x_tensor4d)
            cudnn_mode = _get_cudnn_mode(x_tensor4d.shape)
            y = xp.empty_like(x)
            libcudnn.softmaxForward(
                handle, _algorithm, cudnn_mode, one.data, desc.value,
                x_tensor4d.data.ptr, zero.data, desc.value,
                y.data.ptr)
            return y
=======
            return cudnn.softmax_forward(x, axis, _algorithm)
>>>>>>> 0e8f1402
    log_z = logsumexp(x, axis)
    y = x - log_z
    return y


class LogSoftmax(function_node.FunctionNode):

    """Log-softmax activation function."""

    def __init__(self, axis=1):
        self.axis = axis

    def check_type_forward(self, in_types):
        type_check._argname(in_types, ('x',))
        x_type, = in_types

        type_check.expect(
            x_type.dtype.kind == 'f',
            -x_type.ndim <= self.axis < x_type.ndim,
        )

    def forward(self, xs):
        y = _log_softmax(xs[0], axis=self.axis)
        self._x_xp = backend.get_array_module(*xs)
        self._x_shape = xs[0].shape
        self._x_dtype = xs[0].dtype
        self.retain_outputs((0,))
        return y,

    def backward(self, indexes, gy):
        y = self.get_retained_outputs()[0]
        return LogSoftmaxGrad(
            self._x_xp, self._x_shape, self._x_dtype, self.axis).apply(
                (y, gy[0]))


class LogSoftmaxGrad(function_node.FunctionNode):

    def __init__(self, x_xp, x_shape, x_dtype, axis):
        self._x_xp = x_xp
        self._x_shape = x_shape
        self._x_dtype = x_dtype
        self.axis = axis

    def forward(self, inputs):
        self.retain_inputs((0, 1))
        y, gy = inputs
        xp = self._x_xp
        if xp is not numpy and chainer.should_use_cudnn('>=auto'):
<<<<<<< HEAD
            oz_dtype = (
                numpy.float64
                if self._x_dtype == numpy.float64
                else numpy.float32)
            one = numpy.array(1, dtype=oz_dtype).ctypes
            zero = numpy.array(0, dtype=oz_dtype).ctypes
            handle = cudnn.get_handle()
            gx = xp.empty(self._x_shape, dtype=self._x_dtype)
            gx_tensor4d = cuda.cupy.ascontiguousarray(
                gx.reshape(_get_tensor4d_shape(self.axis, gx.shape)))
            gy = cuda.cupy.ascontiguousarray(gy)
            desc = cudnn.create_tensor_descriptor(gx_tensor4d)
            cudnn_mode = _get_cudnn_mode(gx_tensor4d.shape)
            libcudnn.softmaxBackward(
                handle, _algorithm, cudnn_mode, one.data, desc.value,
                y.data.ptr, desc.value, gy.data.ptr, zero.data,
                desc.value, gx.data.ptr)
=======
            gx = cudnn.softmax_backward(y, gy, self.axis, _algorithm)
>>>>>>> 0e8f1402
        else:
            gx = gy - xp.exp(y) * gy.sum(axis=self.axis, keepdims=True)
        return gx,

    def backward(self, indexes, ggx):
        y, gy = self.get_retained_inputs()
        ret = []
        exp_y = chainer.functions.exp(y)
        if 0 in indexes:
            gy_sum = chainer.functions.sum(gy, self.axis, True)
            gy_sum = chainer.functions.broadcast_to(gy_sum, gy.shape)
            g0 = -ggx[0] * exp_y * gy_sum
            ret.append(g0)
        if 1 in indexes:
            # TODO(Kenta Oono): implement it with double-backpropable F.matmul
            a = chainer.functions.sum(ggx[0] * exp_y, self.axis, True)
            a = chainer.functions.broadcast_to(a, gy.shape)
            g1 = ggx[0] - a
            ret.append(g1)
        return ret


def log_softmax(x, axis=1):
    """Channel-wise log-softmax function.

    This function computes its logarithm of softmax along the second axis.
    Let :math:`c = (c_1, c_2, \\dots, c_D)` be the slice of ``x`` along with
    the second axis. For each slice :math:`c`, it computes the logarithm of
    the function :math:`f(c)` defined as

    .. math::
        f(c) = {\\exp(c) \\over \\sum_{d} \\exp(c_d)}.

    This method is theoretically equivalent to ``log(softmax(x))`` but is more
    stable.

    .. note::
        ``log(softmax(x))`` may cause underflow when ``x`` is too small,
        because ``softmax(x)`` may returns ``0``.
        ``log_softmax`` method is more stable.

    Args:
        x (:class:`~chainer.Variable` or :class:`numpy.ndarray` or \
        :class:`cupy.ndarray`):
            Input variable.
            A :math:`n`-dimensional (:math:`n \\geq 2`) float array.
        axis (int): The axis along which the softmax is to be computed.

    Returns:
        ~chainer.Variable: Output variable.
        A :math:`n`-dimensional (:math:`n \\geq 2`) float array, which is the
        same shape with x.

    .. seealso:: :func:`~chainer.functions.softmax`

    .. admonition:: Example

        >>> x = np.array([[0, 1, 2], [0, 2, 4]], np.float32)
        >>> x
        array([[0., 1., 2.],
               [0., 2., 4.]], dtype=float32)
        >>> F.log_softmax(x).array
        array([[-2.407606  , -1.4076059 , -0.4076059 ],
               [-4.1429315 , -2.1429315 , -0.14293146]], dtype=float32)
        >>> np.allclose(F.log_softmax(x).data, F.log(F.softmax(x)).data)
        True

    """
    return LogSoftmax(axis=axis).apply((x,))[0]<|MERGE_RESOLUTION|>--- conflicted
+++ resolved
@@ -27,25 +27,7 @@
     if chainer.should_use_cudnn('>=auto'):
         xp = backend.get_array_module(x)
         if xp is not numpy:
-<<<<<<< HEAD
-            oz_dtype = (
-                numpy.float64 if x.dtype == numpy.float64 else numpy.float32)
-            one = numpy.array(1, dtype=oz_dtype).ctypes
-            zero = numpy.array(0, dtype=oz_dtype).ctypes
-            handle = cudnn.get_handle()
-            x_tensor4d = cuda.cupy.ascontiguousarray(
-                x.reshape(_get_tensor4d_shape(axis, x.shape)))
-            desc = cudnn.create_tensor_descriptor(x_tensor4d)
-            cudnn_mode = _get_cudnn_mode(x_tensor4d.shape)
-            y = xp.empty_like(x)
-            libcudnn.softmaxForward(
-                handle, _algorithm, cudnn_mode, one.data, desc.value,
-                x_tensor4d.data.ptr, zero.data, desc.value,
-                y.data.ptr)
-            return y
-=======
             return cudnn.softmax_forward(x, axis, _algorithm)
->>>>>>> 0e8f1402
     log_z = logsumexp(x, axis)
     y = x - log_z
     return y
@@ -95,27 +77,7 @@
         y, gy = inputs
         xp = self._x_xp
         if xp is not numpy and chainer.should_use_cudnn('>=auto'):
-<<<<<<< HEAD
-            oz_dtype = (
-                numpy.float64
-                if self._x_dtype == numpy.float64
-                else numpy.float32)
-            one = numpy.array(1, dtype=oz_dtype).ctypes
-            zero = numpy.array(0, dtype=oz_dtype).ctypes
-            handle = cudnn.get_handle()
-            gx = xp.empty(self._x_shape, dtype=self._x_dtype)
-            gx_tensor4d = cuda.cupy.ascontiguousarray(
-                gx.reshape(_get_tensor4d_shape(self.axis, gx.shape)))
-            gy = cuda.cupy.ascontiguousarray(gy)
-            desc = cudnn.create_tensor_descriptor(gx_tensor4d)
-            cudnn_mode = _get_cudnn_mode(gx_tensor4d.shape)
-            libcudnn.softmaxBackward(
-                handle, _algorithm, cudnn_mode, one.data, desc.value,
-                y.data.ptr, desc.value, gy.data.ptr, zero.data,
-                desc.value, gx.data.ptr)
-=======
             gx = cudnn.softmax_backward(y, gy, self.axis, _algorithm)
->>>>>>> 0e8f1402
         else:
             gx = gy - xp.exp(y) * gy.sum(axis=self.axis, keepdims=True)
         return gx,
