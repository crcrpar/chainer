import numpy

<<<<<<< HEAD
from chainer.utils import experimental as experimental_
from chainer.utils import walker_alias

WalkerAlias = walker_alias.WalkerAlias
experimental = experimental_.experimental
=======
from chainer.utils import walker_alias  # NOQA


# import class and function
from chainer.utils.walker_alias import WalkerAlias  # NOQA
>>>>>>> b543b8ed


def force_array(x, dtype=None):
    # numpy returns a float value (scalar) when a return value of an operator
    # is a 0-dimension array.
    # We need to convert such a value to a 0-dimension array because `Function`
    # object needs to return an `numpy.ndarray`.
    if numpy.isscalar(x):
        if dtype is None:
            return numpy.array(x)
        else:
            return numpy.array(x, dtype)
    else:
        if dtype is None:
            return x
        else:
            return x.astype(dtype, copy=False)


def force_type(dtype, value):
    if numpy.isscalar(value):
        return dtype.type(value)
    elif value.dtype != dtype:
        return value.astype(dtype, copy=False)
    else:
        return value<|MERGE_RESOLUTION|>--- conflicted
+++ resolved
@@ -1,18 +1,11 @@
 import numpy
 
-<<<<<<< HEAD
-from chainer.utils import experimental as experimental_
-from chainer.utils import walker_alias
-
-WalkerAlias = walker_alias.WalkerAlias
-experimental = experimental_.experimental
-=======
 from chainer.utils import walker_alias  # NOQA
 
 
 # import class and function
 from chainer.utils.walker_alias import WalkerAlias  # NOQA
->>>>>>> b543b8ed
+from chainer.utils.experimental import experimental  # NOQA
 
 
 def force_array(x, dtype=None):
