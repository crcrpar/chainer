--- conflicted
+++ resolved
@@ -446,7 +446,7 @@
             },
             "a"_a,
             "mode"_a = "reduced");
-<<<<<<< HEAD
+    mlinalg.def("cholesky", [](const ArrayBodyPtr& a) { return MoveArrayBody(Cholesky(Array{a})); }, "a"_a);
     mlinalg.def(
             "eigh",
             [](const ArrayBodyPtr& a, const std::string& UPLO) {
@@ -470,9 +470,6 @@
             },
             "a"_a,
             "UPLO"_a = "L");
-=======
-    mlinalg.def("cholesky", [](const ArrayBodyPtr& a) { return MoveArrayBody(Cholesky(Array{a})); }, "a"_a);
->>>>>>> ae76b7fd
 }
 
 void InitChainerxLogic(pybind11::module& m) {
