--- conflicted
+++ resolved
@@ -336,7 +336,9 @@
     pybind11::module mlinalg = m.def_submodule("linalg");
     mlinalg.def("_is_lapack_available", []() -> bool { return CHAINERX_ENABLE_LAPACK; });
     mlinalg.def(
-<<<<<<< HEAD
+            "solve", [](const ArrayBodyPtr& a, const ArrayBodyPtr& b) { return MoveArrayBody(Solve(Array{a}, Array{b})); }, "a"_a, "b"_a);
+    mlinalg.def("inv", [](const ArrayBodyPtr& a) { return MoveArrayBody(Inverse(Array{a})); }, "a"_a);
+    mlinalg.def(
             "svd",
             [](const ArrayBodyPtr& a, bool full_matrices, bool compute_uv) {
                 std::tuple<Array, Array, Array> usv = SVD(Array{a}, full_matrices, compute_uv);
@@ -353,10 +355,6 @@
             [](const ArrayBodyPtr& a, float rcond) { return MoveArrayBody(PseudoInverse(Array{a}, rcond)); },
             "a"_a,
             "rcond"_a = 1e-15);
-=======
-            "solve", [](const ArrayBodyPtr& a, const ArrayBodyPtr& b) { return MoveArrayBody(Solve(Array{a}, Array{b})); }, "a"_a, "b"_a);
-    mlinalg.def("inv", [](const ArrayBodyPtr& a) { return MoveArrayBody(Inverse(Array{a})); }, "a"_a);
->>>>>>> 728d9411
 }
 
 void InitChainerxLogic(pybind11::module& m) {
