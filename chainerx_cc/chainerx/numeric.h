--- conflicted
+++ resolved
@@ -26,7 +26,6 @@
 inline bool IsInf(double value) { return std::isinf(value); }
 inline bool IsInf(float value) { return std::isinf(value); }
 
-<<<<<<< HEAD
 template <typename T>
 inline T Sign(T x) {
     return IsNan(x) ? x : static_cast<T>((T{0} < x) - (x < T{0}));
@@ -37,10 +36,7 @@
     return IsNan(x) ? x : Float16{(Float16{0} < x) - (x < Float16{0})};
 }
 
-#define DEFINE_NATIVE_FLOAT16_FALLBACK_UNARY(name, func)                    \
-=======
 #define CHAINERX_DEFINE_NATIVE_FLOAT16_FALLBACK_UNARY(name, func)           \
->>>>>>> ddeeb7df
     template <typename T>                                                   \
     inline T name(T x) {                                                    \
         return func(x);                                                     \
@@ -50,25 +46,6 @@
         return chainerx::Float16{func(static_cast<float>(x))};              \
     }
 
-<<<<<<< HEAD
-DEFINE_NATIVE_FLOAT16_FALLBACK_UNARY(Ceil, std::ceil)
-DEFINE_NATIVE_FLOAT16_FALLBACK_UNARY(Floor, std::floor)
-DEFINE_NATIVE_FLOAT16_FALLBACK_UNARY(Sinh, std::sinh)
-DEFINE_NATIVE_FLOAT16_FALLBACK_UNARY(Cosh, std::cosh)
-DEFINE_NATIVE_FLOAT16_FALLBACK_UNARY(Tanh, std::tanh)
-DEFINE_NATIVE_FLOAT16_FALLBACK_UNARY(Arcsinh, std::asinh)
-DEFINE_NATIVE_FLOAT16_FALLBACK_UNARY(Arccosh, std::acosh)
-DEFINE_NATIVE_FLOAT16_FALLBACK_UNARY(Sin, std::sin)
-DEFINE_NATIVE_FLOAT16_FALLBACK_UNARY(Cos, std::cos)
-DEFINE_NATIVE_FLOAT16_FALLBACK_UNARY(Tan, std::tan)
-DEFINE_NATIVE_FLOAT16_FALLBACK_UNARY(Arcsin, std::asin)
-DEFINE_NATIVE_FLOAT16_FALLBACK_UNARY(Arccos, std::acos)
-DEFINE_NATIVE_FLOAT16_FALLBACK_UNARY(Arctan, std::atan)
-DEFINE_NATIVE_FLOAT16_FALLBACK_UNARY(Exp, std::exp)
-DEFINE_NATIVE_FLOAT16_FALLBACK_UNARY(Log, std::log)
-DEFINE_NATIVE_FLOAT16_FALLBACK_UNARY(Sqrt, std::sqrt)
-DEFINE_NATIVE_FLOAT16_FALLBACK_UNARY(Fabs, std::fabs)
-=======
 CHAINERX_DEFINE_NATIVE_FLOAT16_FALLBACK_UNARY(Ceil, std::ceil)
 CHAINERX_DEFINE_NATIVE_FLOAT16_FALLBACK_UNARY(Floor, std::floor)
 CHAINERX_DEFINE_NATIVE_FLOAT16_FALLBACK_UNARY(Sinh, std::sinh)
@@ -86,6 +63,6 @@
 CHAINERX_DEFINE_NATIVE_FLOAT16_FALLBACK_UNARY(Log, std::log)
 CHAINERX_DEFINE_NATIVE_FLOAT16_FALLBACK_UNARY(Log10, std::log10)
 CHAINERX_DEFINE_NATIVE_FLOAT16_FALLBACK_UNARY(Sqrt, std::sqrt)
->>>>>>> ddeeb7df
+CHAINERX_DEFINE_NATIVE_FLOAT16_FALLBACK_UNARY(Fabs, std::fabs)
 
 }  // namespace chainerx