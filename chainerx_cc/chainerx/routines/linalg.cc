--- conflicted
+++ resolved
@@ -22,10 +22,7 @@
 #include "chainerx/kernels/linalg.h"
 #include "chainerx/routines/arithmetic.h"
 #include "chainerx/routines/creation.h"
-<<<<<<< HEAD
 #include "chainerx/routines/indexing.h"
-=======
->>>>>>> d2aa2d5d
 #include "chainerx/routines/manipulation.h"
 #include "chainerx/routines/type_util.h"
 #include "chainerx/shape.h"
@@ -106,55 +103,11 @@
     return out_matrix.Reshape(out_shape);
 }
 
-<<<<<<< HEAD
-std::tuple<Array, Array> Eigh(const Array& a, const std::string& uplo) {
-    if (a.ndim() != 2) {
-        throw DimensionError{"ChainerX Eigh supports only 2-dimensional arrays."};
-    }
-    if (a.shape()[0] != a.shape()[1]) {
-        throw DimensionError{"Matrix is not square."};
-    }
-
-    Array w{};
-    Array v{};
-
-    {
-        NoBackpropModeScope scope{};
-        std::tie(w, v) = a.device().backend().CallKernel<SyevdKernel>(a, uplo, true);
-    }
-
-    // Reference:
-    // Section 3.1 https://people.maths.ox.ac.uk/gilesm/files/NA-08-01.pdf
-    {
-        BackwardBuilder bb{"eigh", a, {w, v}};
-        if (BackwardBuilder::Target bt = bb.CreateTarget(0)) {
-            bt.Define([a_tok = bb.RetainInput(0),
-                       w_tok = bb.RetainOutput(0),
-                       v_tok = bb.RetainOutput(1)](BackwardContext& bctx) {
-
-                const Array& a = bctx.GetRetainedInput(a_tok);
-                const Array& w = bctx.GetRetainedOutput(w_tok);
-                const Array& v = bctx.GetRetainedOutput(v_tok);
-
-                const Array& gw = bctx.output_grad(0).has_value() ? *bctx.output_grad(0) : Zeros(w.shape(), a.dtype(), a.device());
-                const Array& gv = bctx.output_grad(1).has_value() ? *bctx.output_grad(1) : Zeros(v.shape(), a.dtype(), a.device());
-
-                Array vt = v.Transpose();
-
-                Array F = ExpandDims(w, 0) - ExpandDims(w, 1);
-                // Invert values of F, and fill the diagonal with 0s.
-                // F has 0s on the diagonal, therefore fill it first with infinity.
-                Array mask = Eye(F.shape()[0], F.shape()[1], 0, Dtype::kBool, a.device());
-                F = Where(mask, INFINITY, F);
-                F = Reciprocal(F);
-
-                bctx.input_grad() = Dot(Dot(v, F * Dot(vt, gv) + Diag(gw)), vt);
-=======
 namespace {
 
 void CheckRankTwoArray(const Array& a) {
     if (a.ndim() != 2) {
-        throw DimensionError{"ChainerX solve supports only 2-dimensional arrays."};
+        throw DimensionError{"ChainerX linear algebra routines only support 2-dimensional arrays."};
     }
 }
 
@@ -203,34 +156,11 @@
                 const Array& a = bctx.GetRetainedInput(a_tok);
                 const Array& gout = *bctx.output_grad();
                 bctx.input_grad() = Solve(a.Transpose(), gout);
->>>>>>> d2aa2d5d
-            });
-        }
-        bb.Finalize();
-    }
-
-<<<<<<< HEAD
-    return std::make_tuple(std::move(w), std::move(v));
-}
-
-Array Eigvalsh(const Array& a, const std::string& uplo) {
-    if (a.ndim() != 2) {
-        throw DimensionError{"ChainerX Eigvalsh supports only 2-dimensional arrays."};
-    }
-    if (a.shape()[0] != a.shape()[1]) {
-        throw DimensionError{"Matrix is not square."};
-    }
-
-    Array w{};
-    Array v{};
-
-    {
-        NoBackpropModeScope scope{};
-        std::tie(w, v) = a.device().backend().CallKernel<SyevdKernel>(a, uplo, false);
-    }
-
-    return w;
-=======
+            });
+        }
+        bb.Finalize();
+    }
+
     return out;
 }
 
@@ -261,7 +191,67 @@
     }
 
     return out;
->>>>>>> d2aa2d5d
+}
+
+std::tuple<Array, Array> Eigh(const Array& a, const std::string& uplo) {
+    CheckRankTwoArray(a);
+    CheckSquareMatrix(a);
+
+    Array w{};
+    Array v{};
+
+    {
+        NoBackpropModeScope scope{};
+        std::tie(w, v) = a.device().backend().CallKernel<SyevdKernel>(a, uplo, true);
+    }
+
+    // Reference:
+    // Section 3.1 https://people.maths.ox.ac.uk/gilesm/files/NA-08-01.pdf
+    {
+        BackwardBuilder bb{"eigh", a, {w, v}};
+        if (BackwardBuilder::Target bt = bb.CreateTarget(0)) {
+            bt.Define([a_tok = bb.RetainInput(0),
+                       w_tok = bb.RetainOutput(0),
+                       v_tok = bb.RetainOutput(1)](BackwardContext& bctx) {
+
+                const Array& a = bctx.GetRetainedInput(a_tok);
+                const Array& w = bctx.GetRetainedOutput(w_tok);
+                const Array& v = bctx.GetRetainedOutput(v_tok);
+
+                const Array& gw = bctx.output_grad(0).has_value() ? *bctx.output_grad(0) : Zeros(w.shape(), a.dtype(), a.device());
+                const Array& gv = bctx.output_grad(1).has_value() ? *bctx.output_grad(1) : Zeros(v.shape(), a.dtype(), a.device());
+
+                Array vt = v.Transpose();
+
+                Array F = ExpandDims(w, 0) - ExpandDims(w, 1);
+                // Invert values of F, and fill the diagonal with 0s.
+                // F has 0s on the diagonal, therefore fill it first with infinity.
+                Array mask = Eye(F.shape()[0], F.shape()[1], 0, Dtype::kBool, a.device());
+                F = Where(mask, INFINITY, F);
+                F = Reciprocal(F);
+
+                bctx.input_grad() = Dot(Dot(v, F * Dot(vt, gv) + Diag(gw)), vt);
+            });
+        }
+        bb.Finalize();
+    }
+
+    return std::make_tuple(std::move(w), std::move(v));
+}
+
+Array Eigvalsh(const Array& a, const std::string& uplo) {
+    CheckRankTwoArray(a);
+    CheckSquareMatrix(a);
+
+    Array w{};
+    Array v{};
+
+    {
+        NoBackpropModeScope scope{};
+        std::tie(w, v) = a.device().backend().CallKernel<SyevdKernel>(a, uplo, false);
+    }
+
+    return w;
 }
 
 }  // namespace chainerx