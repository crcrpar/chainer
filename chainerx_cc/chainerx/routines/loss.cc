#include "chainerx/routines/loss.h"

#include <string>
#include <vector>
#include "chainerx/array.h"
#include "chainerx/routines/arithmetic.h"
#include "chainerx/routines/creation.h"
#include "chainerx/routines/explog.h"
#include "chainerx/routines/indexing.h"
<<<<<<< HEAD
#include "chainerx/routines/manipulation.h"
=======
#include "chainerx/routines/logic.h"
>>>>>>> c4348591
#include "chainerx/routines/misc.h"
#include "chainerx/scalar.h"

namespace chainerx {

Array AbsoluteError(const Array& x1, const Array& x2) { return Absolute(x1 - x2); }

Array SquaredError(const Array& x1, const Array& x2) { return Square(x1 - x2); }

Array GaussianKLDivergence(const Array& mean, const Array& ln_var) { return (Square(mean) + Exp(ln_var) - ln_var - 1) * 0.5; }

Array HuberLoss(const Array& x1, const Array& x2, Scalar delta) {
    Array a = x1 - x2;
    Array abs_a = Absolute(a);
    Array delta_array = chainerx::FullLike(a, delta, a.device());

    // TODO(kshitij12345) : use Array < Scalar when implemented.
    return Where(abs_a < delta_array, 0.5 * Square(a), delta * (abs_a - Scalar{0.5} * delta));
}

<<<<<<< HEAD
Array Hinge(const Array& x1, const Array& x2, float norm) {
    if (GetKind(x1.dtype()) != DtypeKind::kFloat) {
        throw DtypeError{"Outputs must be of float type."};
    }
    if (GetKind(x2.dtype()) != DtypeKind::kInt) {
        throw DtypeError{"Targets must be of int type."};
    }
    if (x1.ndim() != 2) {
        throw DimensionError{"Outputs must be 2 dimensional."};
    }
    if (x2.ndim() != 1) {
        throw DimensionError{"Targets must be 1 dimensional."};
    }
    if (x1.shape()[0] != x2.shape()[0]) {
        throw DimensionError{"x1.shape[0] must be equal to x2.shape[0]"};
    }

    int64_t num = x1.shape()[0];
    Array one_minus_diff = Where(ExpandDims(x2, 1) == Arange(num), 0, 2);
    Array bottom_diff = Maximum(0, one_minus_diff);

    return Power(bottom_diff, Scalar{norm});
=======
Array SigmoidCrossEntropy(const Array& x1, const Array& x2) {
    Array ignore_label = -OnesLike(x2, x2.device());
    Array ignore_mask = NotEqual(x2, ignore_label);
    return -(ignore_mask * (x1 * (x2 - (GreaterEqual(x1, ZerosLike(x1, x1.device()))).AsType(x1.dtype())) - Log1p(Exp(-Absolute(x1)))));
>>>>>>> c4348591
}

}  // namespace chainerx<|MERGE_RESOLUTION|>--- conflicted
+++ resolved
@@ -7,11 +7,8 @@
 #include "chainerx/routines/creation.h"
 #include "chainerx/routines/explog.h"
 #include "chainerx/routines/indexing.h"
-<<<<<<< HEAD
+#include "chainerx/routines/logic.h"
 #include "chainerx/routines/manipulation.h"
-=======
-#include "chainerx/routines/logic.h"
->>>>>>> c4348591
 #include "chainerx/routines/misc.h"
 #include "chainerx/scalar.h"
 
@@ -32,7 +29,12 @@
     return Where(abs_a < delta_array, 0.5 * Square(a), delta * (abs_a - Scalar{0.5} * delta));
 }
 
-<<<<<<< HEAD
+Array SigmoidCrossEntropy(const Array& x1, const Array& x2) {
+    Array ignore_label = -OnesLike(x2, x2.device());
+    Array ignore_mask = NotEqual(x2, ignore_label);
+    return -(ignore_mask * (x1 * (x2 - (GreaterEqual(x1, ZerosLike(x1, x1.device()))).AsType(x1.dtype())) - Log1p(Exp(-Absolute(x1)))));
+}
+
 Array Hinge(const Array& x1, const Array& x2, float norm) {
     if (GetKind(x1.dtype()) != DtypeKind::kFloat) {
         throw DtypeError{"Outputs must be of float type."};
@@ -55,12 +57,6 @@
     Array bottom_diff = Maximum(0, one_minus_diff);
 
     return Power(bottom_diff, Scalar{norm});
-=======
-Array SigmoidCrossEntropy(const Array& x1, const Array& x2) {
-    Array ignore_label = -OnesLike(x2, x2.device());
-    Array ignore_mask = NotEqual(x2, ignore_label);
-    return -(ignore_mask * (x1 * (x2 - (GreaterEqual(x1, ZerosLike(x1, x1.device()))).AsType(x1.dtype())) - Log1p(Exp(-Absolute(x1)))));
->>>>>>> c4348591
 }
 
 }  // namespace chainerx