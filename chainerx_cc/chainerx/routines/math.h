--- conflicted
+++ resolved
@@ -128,9 +128,37 @@
     virtual void Call(const Array& x1, const Array& x2, const Array& pos, const Array& neg, const Array& out) = 0;
 };
 
+class SinhOp : public Op {
+public:
+    static const char* name() { return "Sinh"; }
+
+    virtual void Call(const Array& x, const Array& out) = 0;
+};
+
+class CoshOp : public Op {
+public:
+    static const char* name() { return "Cosh"; }
+
+    virtual void Call(const Array& x, const Array& out) = 0;
+};
+
 class TanhOp : public Op {
 public:
     static const char* name() { return "Tanh"; }
+
+    virtual void Call(const Array& x, const Array& out) = 0;
+};
+
+class ArcsinhOp : public Op {
+public:
+    static const char* name() { return "Archsinh"; }
+
+    virtual void Call(const Array& x, const Array& out) = 0;
+};
+
+class ArccoshOp : public Op {
+public:
+    static const char* name() { return "Arccosh"; }
 
     virtual void Call(const Array& x, const Array& out) = 0;
 };
@@ -330,93 +358,6 @@
 
 Array Tanh(const Array& x);
 
-<<<<<<< HEAD
-class SinhOp : public Op {
-public:
-    static const char* name() { return "Sinh"; }
-
-    virtual void Call(const Array& x, const Array& out) = 0;
-};
-
-class CoshOp : public Op {
-public:
-    static const char* name() { return "Cosh"; }
-
-    virtual void Call(const Array& x, const Array& out) = 0;
-};
-
-class ArcsinhOp : public Op {
-public:
-    static const char* name() { return "Archsinh"; }
-
-    virtual void Call(const Array& x, const Array& out) = 0;
-};
-
-class ArccoshOp : public Op {
-public:
-    static const char* name() { return "Arccosh"; }
-
-    virtual void Call(const Array& x, const Array& out) = 0;
-};
-
-class SinOp : public Op {
-public:
-    static const char* name() { return "Sin"; }
-
-    virtual void Call(const Array& x, const Array& out) = 0;
-};
-
-class CosOp : public Op {
-public:
-    static const char* name() { return "Cos"; }
-
-    virtual void Call(const Array& x, const Array& out) = 0;
-};
-
-class TanOp : public Op {
-public:
-    static const char* name() { return "Tan"; }
-
-    virtual void Call(const Array& x, const Array& out) = 0;
-};
-
-class ArcsinOp : public Op {
-public:
-    static const char* name() { return "Arcsin"; }
-
-    virtual void Call(const Array& x, const Array& out) = 0;
-};
-
-class ArccosOp : public Op {
-public:
-    static const char* name() { return "Arccos"; }
-
-    virtual void Call(const Array& x, const Array& out) = 0;
-};
-
-class ArctanOp : public Op {
-public:
-    static const char* name() { return "Arctan"; }
-
-    virtual void Call(const Array& x, const Array& out) = 0;
-};
-
-class CeilOp : public Op {
-public:
-    static const char* name() { return "Ceil"; }
-
-    virtual void Call(const Array& x, const Array& out) = 0;
-};
-
-class FloorOp : public Op {
-public:
-    static const char* name() { return "Floor"; }
-
-    virtual void Call(const Array& x, const Array& out) = 0;
-};
-
-=======
->>>>>>> e3d90b85
 Array Sin(const Array& x);
 
 Array Cos(const Array& x);
