#pragma once

#include "chainerx/cuda/float16.cuh"
#include "chainerx/numeric.h"

namespace chainerx {
namespace cuda {

template <typename T>
__device__ inline bool IsNan(T /*value*/) {
    return false;
}
__device__ inline bool IsNan(cuda::Float16 value) { return value.IsNan(); }
__device__ inline bool IsNan(double value) { return isnan(value); }
__device__ inline bool IsNan(float value) { return isnan(value); }

template <typename T>
__device__ inline bool IsInf(T /*value*/) {
    return false;
}
__device__ inline bool IsInf(cuda::Float16 value) { return value.IsInf(); }
__device__ inline bool IsInf(double value) { return isinf(value); }
__device__ inline bool IsInf(float value) { return isinf(value); }

template <typename T>
<<<<<<< HEAD
struct Sinh {
    __device__ inline T operator()(T x) { return std::sinh(x); }
};

template <>
struct Sinh<cuda::Float16> {
    __device__ inline cuda::Float16 operator()(cuda::Float16 x) { return cuda::Float16{std::sinh(static_cast<float>(x))}; }
};

template <typename T>
struct Cosh {
    __device__ inline T operator()(T x) { return std::cosh(x); }
};

template <>
struct Cosh<cuda::Float16> {
    __device__ inline cuda::Float16 operator()(cuda::Float16 x) { return cuda::Float16{std::cosh(static_cast<float>(x))}; }
};

template <typename T>
struct Arcsinh {
    __device__ inline T operator()(T x) { return std::asinh(x); }
};

template <>
struct Arcsinh<cuda::Float16> {
    __device__ inline cuda::Float16 operator()(cuda::Float16 x) { return cuda::Float16{std::asinh(static_cast<float>(x))}; }
};

template <typename T>
struct Arccosh {
    __device__ inline T operator()(T x) { return std::acosh(x); }
};

template <>
struct Arccosh<cuda::Float16> {
    __device__ inline cuda::Float16 operator()(cuda::Float16 x) { return cuda::Float16{std::acosh(static_cast<float>(x))}; }
};
=======
__device__ inline T Ceil(T x) {
    return std::ceil(x);
}

__device__ inline cuda::Float16 Ceil(cuda::Float16 x) { return cuda::Float16{std::ceil(static_cast<float>(x))}; }
>>>>>>> da318c8f

template <typename T>
__device__ inline T Tanh(T x) {
    return std::tanh(x);
}

__device__ inline cuda::Float16 Tanh(cuda::Float16 x) { return cuda::Float16{std::tanh(static_cast<float>(x))}; }

template <typename T>
__device__ inline T Sin(T x) {
    return std::sin(x);
}

__device__ inline cuda::Float16 Sin(cuda::Float16 x) { return cuda::Float16{std::sin(static_cast<float>(x))}; }

template <typename T>
__device__ inline T Cos(T x) {
    return std::cos(x);
}

__device__ inline cuda::Float16 Cos(cuda::Float16 x) { return cuda::Float16{std::cos(static_cast<float>(x))}; }

template <typename T>
__device__ inline T Tan(T x) {
    return std::tan(x);
}

__device__ inline cuda::Float16 Tan(cuda::Float16 x) { return cuda::Float16{std::tan(static_cast<float>(x))}; }

template <typename T>
__device__ inline T Arcsin(T x) {
    return std::asin(x);
}

__device__ inline cuda::Float16 Arcsin(cuda::Float16 x) { return cuda::Float16{std::asin(static_cast<float>(x))}; }

template <typename T>
__device__ inline T Arccos(T x) {
    return std::acos(x);
}

__device__ inline cuda::Float16 Arccos(cuda::Float16 x) { return cuda::Float16{std::acos(static_cast<float>(x))}; }

template <typename T>
__device__ inline T Arctan(T x) {
    return std::atan(x);
}

__device__ inline cuda::Float16 Arctan(cuda::Float16 x) { return cuda::Float16{std::atan(static_cast<float>(x))}; }

template <typename T>
__device__ inline T Exp(T x) {
    return std::exp(x);
}

__device__ inline cuda::Float16 Exp(cuda::Float16 x) { return x.Exp(); }

template <typename T>
__device__ inline T Log(T x) {
    return std::log(x);
}

__device__ inline cuda::Float16 Log(cuda::Float16 x) { return x.Log(); }

template <typename T>
__device__ inline T Sqrt(T x) {
    return std::sqrt(x);
}

__device__ inline cuda::Float16 Sqrt(cuda::Float16 x) { return x.Sqrt(); }

}  // namespace cuda
}  // namespace chainerx<|MERGE_RESOLUTION|>--- conflicted
+++ resolved
@@ -23,7 +23,13 @@
 __device__ inline bool IsInf(float value) { return isinf(value); }
 
 template <typename T>
-<<<<<<< HEAD
+__device__ inline T Ceil(T x) {
+    return std::ceil(x);
+}
+
+__device__ inline cuda::Float16 Ceil(cuda::Float16 x) { return cuda::Float16{std::ceil(static_cast<float>(x))}; }
+
+template <typename T>
 struct Sinh {
     __device__ inline T operator()(T x) { return std::sinh(x); }
 };
@@ -62,13 +68,6 @@
 struct Arccosh<cuda::Float16> {
     __device__ inline cuda::Float16 operator()(cuda::Float16 x) { return cuda::Float16{std::acosh(static_cast<float>(x))}; }
 };
-=======
-__device__ inline T Ceil(T x) {
-    return std::ceil(x);
-}
-
-__device__ inline cuda::Float16 Ceil(cuda::Float16 x) { return cuda::Float16{std::ceil(static_cast<float>(x))}; }
->>>>>>> da318c8f
 
 template <typename T>
 __device__ inline T Tanh(T x) {
