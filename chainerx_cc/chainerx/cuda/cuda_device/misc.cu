#include "chainerx/cuda/cuda_device.h"

#include <cmath>
#include <cstdint>

#include <cuda_runtime.h>

#include "chainerx/array.h"
#include "chainerx/cuda/cuda_runtime.h"
#include "chainerx/cuda/cuda_set_device_scope.h"
#include "chainerx/cuda/elementwise.cuh"
#include "chainerx/cuda/kernel_regist.h"
#include "chainerx/cuda/numeric.cuh"
#include "chainerx/device.h"
#include "chainerx/dtype.h"
#include "chainerx/kernels/math.h"
#include "chainerx/kernels/misc.h"
#include "chainerx/routines/type_util.h"

namespace chainerx {
namespace cuda {
namespace {

CHAINERX_CUDA_REGISTER_ELTWISE_FLOAT_UNARY_KERNEL(SqrtKernel, { out = cuda::Sqrt(x); });

CHAINERX_CUDA_REGISTER_ELTWISE_DTYPE_UNARY_KERNEL(SquareKernel, { out = x * x; }, VisitNumericDtype);

CHAINERX_CUDA_REGISTER_ELTWISE_FLOAT_UNARY_KERNEL(FabsKernel, { out = cuda::Fabs(x); });

CHAINERX_CUDA_REGISTER_ELTWISE_DTYPE_UNARY_KERNEL(SignKernel, { out = cuda::Sign(x); }, VisitNumericDtype);

<<<<<<< HEAD
template <typename T>
struct IsNanImpl {
    using CudaType = cuda_internal::DataType<T>;
    __device__ void operator()(int64_t /*i*/, CudaType x, bool& out) { out = cuda::IsNan(x); }
};

class CudaIsNanKernel : public IsNanKernel {
public:
    void Call(const Array& x, const Array& out) override {
        Device& device = x.device();
        device.CheckDevicesCompatible(x, out);
        CudaSetDeviceScope scope{device.index()};
        VisitDtype(x.dtype(), [&](auto pt) {
            using T = typename decltype(pt)::type;
            Elementwise<const T, bool>(IsNanImpl<T>{}, x, out);
        });
    }
};

CHAINERX_CUDA_REGISTER_KERNEL(IsNanKernel, CudaIsNanKernel);

template <typename T>
struct IsInfImpl {
    using CudaType = cuda_internal::DataType<T>;
    __device__ void operator()(int64_t /*i*/, CudaType x, bool& out) { out = cuda::IsInf(x); }
};

class CudaIsInfKernel : public IsInfKernel {
public:
    void Call(const Array& x, const Array& out) override {
        Device& device = x.device();
        device.CheckDevicesCompatible(x, out);
        CudaSetDeviceScope scope{device.index()};
        VisitDtype(x.dtype(), [&](auto pt) {
            using T = typename decltype(pt)::type;
            Elementwise<const T, bool>(IsInfImpl<T>{}, x, out);
        });
    }
};

CHAINERX_CUDA_REGISTER_KERNEL(IsInfKernel, CudaIsInfKernel);

template <typename T>
struct IsFiniteImpl {
    using CudaType = cuda_internal::DataType<T>;
    __device__ void operator()(int64_t /*i*/, CudaType x, bool& out) { out = !(cuda::IsInf(x) || cuda::IsNan(x)); }
};

class CudaIsFiniteKernel : public IsFiniteKernel {
public:
    void Call(const Array& x, const Array& out) override {
        Device& device = x.device();
        device.CheckDevicesCompatible(x, out);
        CudaSetDeviceScope scope{device.index()};
        VisitDtype(x.dtype(), [&](auto pt) {
            using T = typename decltype(pt)::type;
            Elementwise<const T, bool>(IsFiniteImpl<T>{}, x, out);
        });
    }
};

CHAINERX_CUDA_REGISTER_KERNEL(IsFiniteKernel, CudaIsFiniteKernel);
=======
CHAINERX_CUDA_REGISTER_ELTWISE_FLOAT_UNARY_KERNEL(CeilKernel, { out = cuda::Ceil(x); });

CHAINERX_CUDA_REGISTER_ELTWISE_FLOAT_UNARY_KERNEL(FloorKernel, { out = cuda::Floor(x); });
>>>>>>> 11fc9420

template <typename In, typename Out>
struct IfLessElseASSAImpl {
    using InCudaType = cuda_internal::DataType<In>;
    using OutCudaType = cuda_internal::DataType<Out>;
    __device__ void operator()(int64_t /*i*/, InCudaType x1, OutCudaType neg, OutCudaType& out) { out = x1 < x2 ? pos : neg; }
    InCudaType x2;
    OutCudaType pos;
};

class CudaIfLessElseASSAKernel : public IfLessElseASSAKernel {
public:
    void Call(const Array& x1, Scalar x2, Scalar pos, const Array& neg, const Array& out) override {
        Device& device = x1.device();
        device.CheckDevicesCompatible(x1, neg, out);
        Dtype x_dtype = ResultType(x1, x2);
        const Array& x1_cast = x1.dtype() == x_dtype ? x1 : x1.AsType(x_dtype);
        const Array& neg_cast = neg.dtype() == out.dtype() ? neg : neg.AsType(out.dtype());
        CudaSetDeviceScope scope{device.index()};
        VisitNumericDtype(x_dtype, [&](auto x_pt) {
            using In = typename decltype(x_pt)::type;
            using InCudaType = cuda_internal::DataType<In>;
            VisitNumericDtype(out.dtype(), [&](auto pt) {
                using Out = typename decltype(pt)::type;
                using OutCudaType = cuda_internal::DataType<Out>;
                Elementwise<const In, const Out, Out>(
                        IfLessElseASSAImpl<In, Out>{static_cast<InCudaType>(x2), static_cast<OutCudaType>(pos)}, x1_cast, neg_cast, out);
            });
        });
    }
};

CHAINERX_CUDA_REGISTER_KERNEL(IfLessElseASSAKernel, CudaIfLessElseASSAKernel);

template <typename In, typename Out>
struct IfGreaterElseASSAImpl {
    using InCudaType = cuda_internal::DataType<In>;
    using OutCudaType = cuda_internal::DataType<Out>;
    __device__ void operator()(int64_t /*i*/, InCudaType x1, OutCudaType neg, OutCudaType& out) { out = x1 > x2 ? pos : neg; }
    InCudaType x2;
    OutCudaType pos;
};

class CudaIfGreaterElseASSAKernel : public IfGreaterElseASSAKernel {
public:
    void Call(const Array& x1, Scalar x2, Scalar pos, const Array& neg, const Array& out) override {
        Device& device = x1.device();
        device.CheckDevicesCompatible(x1, neg, out);
        Dtype x_dtype = ResultType(x1, x2);
        const Array& x1_cast = x1.dtype() == x_dtype ? x1 : x1.AsType(x_dtype);
        const Array& neg_cast = neg.dtype() == out.dtype() ? neg : neg.AsType(out.dtype());
        CudaSetDeviceScope scope{device.index()};
        VisitNumericDtype(x_dtype, [&](auto x_pt) {
            using In = typename decltype(x_pt)::type;
            using InCudaType = cuda_internal::DataType<In>;
            VisitNumericDtype(out.dtype(), [&](auto pt) {
                using Out = typename decltype(pt)::type;
                using OutCudaType = cuda_internal::DataType<Out>;
                Elementwise<const In, const Out, Out>(
                        IfGreaterElseASSAImpl<In, Out>{static_cast<InCudaType>(x2), static_cast<OutCudaType>(pos)}, x1_cast, neg_cast, out);
            });
        });
    }
};

CHAINERX_CUDA_REGISTER_KERNEL(IfGreaterElseASSAKernel, CudaIfGreaterElseASSAKernel);

template <typename In, typename Out>
struct IfGreaterElseAAAAImpl {
    using InCudaType = cuda_internal::DataType<In>;
    using OutCudaType = cuda_internal::DataType<Out>;
    __device__ void operator()(int64_t /*i*/, InCudaType x1, InCudaType x2, OutCudaType pos, OutCudaType neg, OutCudaType& out) {
        out = x1 > x2 ? pos : neg;
    }
};

class CudaIfGreaterElseAAAAKernel : public IfGreaterElseAAAAKernel {
public:
    void Call(const Array& x1, const Array& x2, const Array& pos, const Array& neg, const Array& out) override {
        Device& device = x1.device();
        device.CheckDevicesCompatible(x1, x2, pos, neg, out);
        Dtype x_dtype = ResultType(x1, x2);
        const Array& x1_cast = x1.dtype() == x_dtype ? x1 : x1.AsType(x_dtype);
        const Array& x2_cast = x2.dtype() == x_dtype ? x2 : x2.AsType(x_dtype);
        const Array& pos_cast = pos.dtype() == out.dtype() ? pos : pos.AsType(out.dtype());
        const Array& neg_cast = neg.dtype() == out.dtype() ? neg : neg.AsType(out.dtype());
        CudaSetDeviceScope scope{device.index()};
        VisitNumericDtype(x_dtype, [&](auto x_pt) {
            using In = typename decltype(x_pt)::type;
            VisitNumericDtype(out.dtype(), [&](auto pt) {
                using Out = typename decltype(pt)::type;
                Elementwise<const In, const In, const Out, const Out, Out>(
                        IfGreaterElseAAAAImpl<In, Out>{}, x1_cast, x2_cast, pos_cast, neg_cast, out);
            });
        });
    }
};

CHAINERX_CUDA_REGISTER_KERNEL(IfGreaterElseAAAAKernel, CudaIfGreaterElseAAAAKernel);

}  // namespace
}  // namespace cuda
}  // namespace chainerx<|MERGE_RESOLUTION|>--- conflicted
+++ resolved
@@ -28,75 +28,6 @@
 CHAINERX_CUDA_REGISTER_ELTWISE_FLOAT_UNARY_KERNEL(FabsKernel, { out = cuda::Fabs(x); });
 
 CHAINERX_CUDA_REGISTER_ELTWISE_DTYPE_UNARY_KERNEL(SignKernel, { out = cuda::Sign(x); }, VisitNumericDtype);
-
-<<<<<<< HEAD
-template <typename T>
-struct IsNanImpl {
-    using CudaType = cuda_internal::DataType<T>;
-    __device__ void operator()(int64_t /*i*/, CudaType x, bool& out) { out = cuda::IsNan(x); }
-};
-
-class CudaIsNanKernel : public IsNanKernel {
-public:
-    void Call(const Array& x, const Array& out) override {
-        Device& device = x.device();
-        device.CheckDevicesCompatible(x, out);
-        CudaSetDeviceScope scope{device.index()};
-        VisitDtype(x.dtype(), [&](auto pt) {
-            using T = typename decltype(pt)::type;
-            Elementwise<const T, bool>(IsNanImpl<T>{}, x, out);
-        });
-    }
-};
-
-CHAINERX_CUDA_REGISTER_KERNEL(IsNanKernel, CudaIsNanKernel);
-
-template <typename T>
-struct IsInfImpl {
-    using CudaType = cuda_internal::DataType<T>;
-    __device__ void operator()(int64_t /*i*/, CudaType x, bool& out) { out = cuda::IsInf(x); }
-};
-
-class CudaIsInfKernel : public IsInfKernel {
-public:
-    void Call(const Array& x, const Array& out) override {
-        Device& device = x.device();
-        device.CheckDevicesCompatible(x, out);
-        CudaSetDeviceScope scope{device.index()};
-        VisitDtype(x.dtype(), [&](auto pt) {
-            using T = typename decltype(pt)::type;
-            Elementwise<const T, bool>(IsInfImpl<T>{}, x, out);
-        });
-    }
-};
-
-CHAINERX_CUDA_REGISTER_KERNEL(IsInfKernel, CudaIsInfKernel);
-
-template <typename T>
-struct IsFiniteImpl {
-    using CudaType = cuda_internal::DataType<T>;
-    __device__ void operator()(int64_t /*i*/, CudaType x, bool& out) { out = !(cuda::IsInf(x) || cuda::IsNan(x)); }
-};
-
-class CudaIsFiniteKernel : public IsFiniteKernel {
-public:
-    void Call(const Array& x, const Array& out) override {
-        Device& device = x.device();
-        device.CheckDevicesCompatible(x, out);
-        CudaSetDeviceScope scope{device.index()};
-        VisitDtype(x.dtype(), [&](auto pt) {
-            using T = typename decltype(pt)::type;
-            Elementwise<const T, bool>(IsFiniteImpl<T>{}, x, out);
-        });
-    }
-};
-
-CHAINERX_CUDA_REGISTER_KERNEL(IsFiniteKernel, CudaIsFiniteKernel);
-=======
-CHAINERX_CUDA_REGISTER_ELTWISE_FLOAT_UNARY_KERNEL(CeilKernel, { out = cuda::Ceil(x); });
-
-CHAINERX_CUDA_REGISTER_ELTWISE_FLOAT_UNARY_KERNEL(FloorKernel, { out = cuda::Floor(x); });
->>>>>>> 11fc9420
 
 template <typename In, typename Out>
 struct IfLessElseASSAImpl {
