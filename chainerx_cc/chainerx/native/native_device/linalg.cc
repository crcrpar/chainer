#include "chainerx/native/native_device.h"

#include <cmath>
#include <cstdint>
#include <type_traits>

#include "chainerx/array.h"
#include "chainerx/backend.h"
#include "chainerx/device.h"
#include "chainerx/dtype.h"
#include "chainerx/indexable_array.h"
#include "chainerx/kernels/creation.h"
#include "chainerx/kernels/linalg.h"
#include "chainerx/macro.h"
#include "chainerx/native/data_type.h"
#include "chainerx/native/elementwise.h"
#include "chainerx/native/kernel_regist.h"
#include "chainerx/routines/arithmetic.h"
#include "chainerx/routines/creation.h"
#include "chainerx/routines/indexing.h"
#include "chainerx/routines/linalg.h"
#include "chainerx/shape.h"

#if CHAINERX_ENABLE_LAPACK
extern "C" {
// gesv
void dgesv_(int* n, int* nrhs, double* a, int* lda, int* ipiv, double* b, int* ldb, int* info);
void sgesv_(int* n, int* nrhs, float* a, int* lda, int* ipiv, float* b, int* ldb, int* info);

// getrf
void dgetrf_(int* m, int* n, double* a, int* lda, int* ipiv, int* info);
void sgetrf_(int* m, int* n, float* a, int* lda, int* ipiv, int* info);

// getri
void dgetri_(int* n, double* a, int* lda, int* ipiv, double* work, int* lwork, int* info);
void sgetri_(int* n, float* a, int* lda, int* ipiv, float* work, int* lwork, int* info);

<<<<<<< HEAD
// potrf
void dpotrf_(char* uplo, int* n, double* a, int* lda, int* info);
void spotrf_(char* uplo, int* n, float* a, int* lda, int* info);
=======
// gesdd
void dgesdd_(
        char* jobz,
        int* m,
        int* n,
        double* a,
        int* lda,
        double* s,
        double* u,
        int* ldu,
        double* vt,
        int* ldvt,
        double* work,
        int* lwork,
        int* iwork,
        int* info);

void sgesdd_(
        char* jobz,
        int* m,
        int* n,
        float* a,
        int* lda,
        float* s,
        float* u,
        int* ldu,
        float* vt,
        int* ldvt,
        float* work,
        int* lwork,
        int* iwork,
        int* info);
>>>>>>> 7252386e
}
#endif  // CHAINERX_ENABLE_LAPACK

namespace chainerx {
namespace native {
namespace {

template <typename T>
void Gesv(int /*n*/, int /*nrhs*/, T* /*a*/, int /*lda*/, int* /*ipiv*/, T* /*b*/, int /*ldb*/, int* /*info*/) {
    throw DtypeError{"Only Arrays of float or double type are supported by gesv (Solve)"};
}

template <typename T>
void Getrf(int /*m*/, int /*n*/, T* /*a*/, int /*lda*/, int* /*ipiv*/, int* /*info*/) {
    throw DtypeError{"Only Arrays of float or double type are supported by getri (LU)"};
}

template <typename T>
void Getri(int /*n*/, T* /*a*/, int /*lda*/, int* /*ipiv*/, T* /*work*/, int /*lwork*/, int* /*info*/) {
    throw DtypeError{"Only Arrays of float or double type are supported by getri (Inverse LU)"};
}

template <typename T>
<<<<<<< HEAD
void Potrf(char /*uplo*/, int /*n*/, T* /*a*/, int /*lda*/, int* /*info*/) {
    throw DtypeError{"Only Arrays of float or double type are supported by potrf (Cholesky)"};
=======
void Gesdd(
        char /*jobz*/,
        int /*m*/,
        int /*n*/,
        T* /*a*/,
        int /*lda*/,
        T* /*s*/,
        T* /*u*/,
        int /*ldu*/,
        T* /*vt*/,
        int /*ldvt*/,
        T* /*work*/,
        int /*lwork*/,
        int* /*iwork*/,
        int* /*info*/) {
    throw DtypeError{"Only Arrays of float or double type are supported by gesdd (SVD)"};
>>>>>>> 7252386e
}

#if CHAINERX_ENABLE_LAPACK
template <>
void Gesv<double>(int n, int nrhs, double* a, int lda, int* ipiv, double* b, int ldb, int* info) {
    dgesv_(&n, &nrhs, a, &lda, ipiv, b, &ldb, info);
}

template <>
void Gesv<float>(int n, int nrhs, float* a, int lda, int* ipiv, float* b, int ldb, int* info) {
    sgesv_(&n, &nrhs, a, &lda, ipiv, b, &ldb, info);
}

template <>
void Getrf<double>(int m, int n, double* a, int lda, int* ipiv, int* info) {
    dgetrf_(&m, &n, a, &lda, ipiv, info);
}

template <>
void Getrf<float>(int m, int n, float* a, int lda, int* ipiv, int* info) {
    sgetrf_(&m, &n, a, &lda, ipiv, info);
}

template <>
void Getri<double>(int n, double* a, int lda, int* ipiv, double* work, int lwork, int* info) {
    dgetri_(&n, a, &lda, ipiv, work, &lwork, info);
}

template <>
void Getri<float>(int n, float* a, int lda, int* ipiv, float* work, int lwork, int* info) {
    sgetri_(&n, a, &lda, ipiv, work, &lwork, info);
}

template <>
<<<<<<< HEAD
void Potrf<double>(char uplo, int n, double* a, int lda, int* info) {
    dpotrf_(&uplo, &n, a, &lda, info);
}

template <>
void Potrf<float>(char uplo, int n, float* a, int lda, int* info) {
    spotrf_(&uplo, &n, a, &lda, info);
=======
void Gesdd<double>(
        char jobz,
        int m,
        int n,
        double* a,
        int lda,
        double* s,
        double* u,
        int ldu,
        double* vt,
        int ldvt,
        double* work,
        int lwork,
        int* iwork,
        int* info) {
    dgesdd_(&jobz, &m, &n, a, &lda, s, u, &ldu, vt, &ldvt, work, &lwork, iwork, info);
}

template <>
void Gesdd<float>(
        char jobz,
        int m,
        int n,
        float* a,
        int lda,
        float* s,
        float* u,
        int ldu,
        float* vt,
        int ldvt,
        float* work,
        int lwork,
        int* iwork,
        int* info) {
    sgesdd_(&jobz, &m, &n, a, &lda, s, u, &ldu, vt, &ldvt, work, &lwork, iwork, info);
>>>>>>> 7252386e
}
#endif  // CHAINERX_ENABLE_LAPACK

template <typename T>
void SolveImpl(const Array& a, const Array& b, const Array& out) {
    Device& device = a.device();
    Dtype dtype = a.dtype();

    Array lu_matrix = Empty(a.shape(), dtype, device);
    device.backend().CallKernel<CopyKernel>(a.Transpose(), lu_matrix);
    auto lu_ptr = static_cast<T*>(internal::GetRawOffsetData(lu_matrix));

    int64_t n = a.shape()[0];
    int64_t nrhs = 1;
    if (b.ndim() == 2) {
        nrhs = b.shape()[1];
    }

    Array ipiv = Empty(Shape{n}, Dtype::kInt32, device);
    auto ipiv_ptr = static_cast<int*>(internal::GetRawOffsetData(ipiv));

    Array out_transposed = b.Transpose().Copy();
    auto out_ptr = static_cast<T*>(internal::GetRawOffsetData(out_transposed));

    int info;
    Gesv(n, nrhs, lu_ptr, n, ipiv_ptr, out_ptr, n, &info);

    if (info != 0) {
        throw ChainerxError{"Unsuccessful gesv (Solve) execution. Info = ", info};
    }

    device.backend().CallKernel<CopyKernel>(out_transposed.Transpose(), out);
}

template <typename T>
void InverseImpl(const Array& a, const Array& out) {
    Device& device = a.device();
    Dtype dtype = a.dtype();

    device.backend().CallKernel<CopyKernel>(a, out);
    auto out_ptr = static_cast<T*>(internal::GetRawOffsetData(out));

    int64_t n = a.shape()[0];

    Array ipiv = Empty(Shape{n}, Dtype::kInt32, device);
    auto ipiv_ptr = static_cast<int*>(internal::GetRawOffsetData(ipiv));

    int info;
    Getrf(n, n, out_ptr, n, ipiv_ptr, &info);
    if (info != 0) {
        throw ChainerxError{"Unsuccessful getrf (LU) execution. Info = ", info};
    }

    int buffersize = -1;
    T work_size;
    Getri(n, out_ptr, n, ipiv_ptr, &work_size, buffersize, &info);
    buffersize = static_cast<int>(work_size);
    Array work = Empty(Shape{buffersize}, dtype, device);
    auto work_ptr = static_cast<T*>(internal::GetRawOffsetData(work));

    Getri(n, out_ptr, n, ipiv_ptr, work_ptr, buffersize, &info);
    if (info != 0) {
        throw ChainerxError{"Unsuccessful getri (Inverse LU) execution. Info = ", info};
    }
}

}  // namespace

class NativeSolveKernel : public SolveKernel {
public:
    void Call(const Array& a, const Array& b, const Array& out) override {
#if CHAINERX_ENABLE_LAPACK
        CHAINERX_ASSERT(a.ndim() == 2);
        CHAINERX_ASSERT(a.shape()[0] == a.shape()[1]);

        VisitFloatingPointDtype(out.dtype(), [&](auto pt) {
            using T = typename decltype(pt)::type;
            SolveImpl<T>(a.dtype() == out.dtype() ? a : a.AsType(out.dtype()), b.dtype() == out.dtype() ? b : b.AsType(out.dtype()), out);
        });
#else  // CHAINERX_ENABLE_LAPACK
        (void)a;  // unused
        (void)b;  // unused
        (void)out;  // unused
        throw ChainerxError{"LAPACK is not linked to ChainerX."};
#endif  // CHAINERX_ENABLE_LAPACK
    }
};

CHAINERX_NATIVE_REGISTER_KERNEL(SolveKernel, NativeSolveKernel);

class NativeInverseKernel : public InverseKernel {
public:
    void Call(const Array& a, const Array& out) override {
#if CHAINERX_ENABLE_LAPACK

        CHAINERX_ASSERT(a.ndim() == 2);
        CHAINERX_ASSERT(a.shape()[0] == a.shape()[1]);

        VisitFloatingPointDtype(a.dtype(), [&](auto pt) {
            using T = typename decltype(pt)::type;
            InverseImpl<T>(a, out);
        });
#else  // CHAINERX_ENABLE_LAPACK
        (void)a;  // unused
        (void)out;  // unused
        throw ChainerxError{"LAPACK is not linked to ChainerX."};
#endif  // CHAINERX_ENABLE_LAPACK
    }
};

CHAINERX_NATIVE_REGISTER_KERNEL(InverseKernel, NativeInverseKernel);

<<<<<<< HEAD
class NativeCholeskyKernel : public CholeskyKernel {
public:
    void Call(const Array& a, const Array& out) override {
#if CHAINERX_ENABLE_LAPACK
        Device& device = a.device();
        device.CheckDevicesCompatible(a, out);

        CHAINERX_ASSERT(a.ndim() == 2);
        CHAINERX_ASSERT(out.ndim() == 2);
        CHAINERX_ASSERT(a.shape()[0] == a.shape()[1]);
        CHAINERX_ASSERT(out.IsContiguous());
        CHAINERX_ASSERT(a.dtype() == out.dtype());

        // potrf (cholesky) stores result in-place, therefore copy ``a`` to ``out`` and then pass ``out`` to the routine
        device.backend().CallKernel<CopyKernel>(Tril(a, 0), out);

        auto cholesky_impl = [&](auto pt) {
            using T = typename decltype(pt)::type;

            // Note that LAPACK uses Fortran order.
            // To compute a lower triangular matrix L = cholesky(A), we use LAPACK to compute an upper triangular matrix U = cholesky(A).
            char uplo = 'U';

            auto out_ptr = static_cast<T*>(internal::GetRawOffsetData(out));
            int64_t N = a.shape()[0];

            int info;
            Potrf<T>(uplo, N, out_ptr, N, &info);

            if (info != 0) {
                throw ChainerxError{"Unsuccessful potrf (Cholesky) execution. Info = ", info};
            }
        };

        VisitFloatingPointDtype(a.dtype(), cholesky_impl);
#else  // CHAINERX_LAPACK_AVAILABLE
        (void)a;  // unused
        (void)out;  // unused
=======
class NativeSvdKernel : public SvdKernel {
public:
    void Call(const Array& a, const Array& u, const Array& s, const Array& vt, bool full_matrices) override {
#if CHAINERX_ENABLE_LAPACK
        Device& device = a.device();
        Dtype dtype = a.dtype();

        CHAINERX_ASSERT(a.ndim() == 2);

        bool compute_uv = u.shape()[0] != 0 && vt.shape()[0] != 0;

        // LAPACK assumes arrays are in column-major order.
        // In order to avoid transposing the input matrix, matrix dimensions are swapped.
        // Since the input is assumed to be transposed, it is necessary to
        // swap the pointers to u and vt matrices when calling Gesdd.
        int64_t n = a.shape()[0];
        int64_t m = a.shape()[1];
        int64_t k = std::min(m, n);
        int64_t ldu = m;
        int64_t ldvt = full_matrices ? n : k;

        Array x = EmptyLike(a, device);
        device.backend().CallKernel<CopyKernel>(a, x);

        auto svd_impl = [&](auto pt) {
            using T = typename decltype(pt)::type;

            auto x_ptr = static_cast<T*>(internal::GetRawOffsetData(x));
            auto s_ptr = static_cast<T*>(internal::GetRawOffsetData(s));
            auto u_ptr = static_cast<T*>(internal::GetRawOffsetData(u));
            auto vt_ptr = static_cast<T*>(internal::GetRawOffsetData(vt));

            char job;
            if (compute_uv) {
                job = full_matrices ? 'A' : 'S';
            } else {
                job = 'N';
            }

            Array iwork = Empty(Shape{8 * k}, Dtype::kInt64, device);
            auto iwork_ptr = static_cast<int*>(internal::GetRawOffsetData(iwork));

            int info;
            int buffersize = -1;
            T work_size;
            // When calling Gesdd pointers to u and vt are swapped instead of transposing the input matrix.
            Gesdd(job, m, n, x_ptr, m, s_ptr, vt_ptr, ldu, u_ptr, ldvt, &work_size, buffersize, iwork_ptr, &info);
            buffersize = static_cast<int>(work_size);

            Array work = Empty(Shape{buffersize}, dtype, device);
            auto work_ptr = static_cast<T*>(internal::GetRawOffsetData(work));

            Gesdd(job, m, n, x_ptr, m, s_ptr, vt_ptr, ldu, u_ptr, ldvt, work_ptr, buffersize, iwork_ptr, &info);

            if (info != 0) {
                throw ChainerxError{"Unsuccessful gesdd (SVD) execution. Info = ", info};
            }
        };

        VisitFloatingPointDtype(dtype, svd_impl);
#else  // CHAINERX_LAPACK_AVAILABLE
        (void)a;  // unused
        (void)u;  // unused
        (void)s;  // unused
        (void)vt;  // unused
        (void)full_matrices;  // unused
>>>>>>> 7252386e
        throw ChainerxError{"LAPACK is not linked to ChainerX."};
#endif  // CHAINERX_LAPACK_AVAILABLE
    }
};

<<<<<<< HEAD
CHAINERX_NATIVE_REGISTER_KERNEL(CholeskyKernel, NativeCholeskyKernel);
=======
CHAINERX_NATIVE_REGISTER_KERNEL(SvdKernel, NativeSvdKernel);
>>>>>>> 7252386e

}  // namespace native
}  // namespace chainerx<|MERGE_RESOLUTION|>--- conflicted
+++ resolved
@@ -35,11 +35,6 @@
 void dgetri_(int* n, double* a, int* lda, int* ipiv, double* work, int* lwork, int* info);
 void sgetri_(int* n, float* a, int* lda, int* ipiv, float* work, int* lwork, int* info);
 
-<<<<<<< HEAD
-// potrf
-void dpotrf_(char* uplo, int* n, double* a, int* lda, int* info);
-void spotrf_(char* uplo, int* n, float* a, int* lda, int* info);
-=======
 // gesdd
 void dgesdd_(
         char* jobz,
@@ -72,7 +67,10 @@
         int* lwork,
         int* iwork,
         int* info);
->>>>>>> 7252386e
+
+// potrf
+void dpotrf_(char* uplo, int* n, double* a, int* lda, int* info);
+void spotrf_(char* uplo, int* n, float* a, int* lda, int* info);
 }
 #endif  // CHAINERX_ENABLE_LAPACK
 
@@ -96,10 +94,6 @@
 }
 
 template <typename T>
-<<<<<<< HEAD
-void Potrf(char /*uplo*/, int /*n*/, T* /*a*/, int /*lda*/, int* /*info*/) {
-    throw DtypeError{"Only Arrays of float or double type are supported by potrf (Cholesky)"};
-=======
 void Gesdd(
         char /*jobz*/,
         int /*m*/,
@@ -116,7 +110,11 @@
         int* /*iwork*/,
         int* /*info*/) {
     throw DtypeError{"Only Arrays of float or double type are supported by gesdd (SVD)"};
->>>>>>> 7252386e
+}
+
+template <typename T>
+void Potrf(char /*uplo*/, int /*n*/, T* /*a*/, int /*lda*/, int* /*info*/) {
+    throw DtypeError{"Only Arrays of float or double type are supported by potrf (Cholesky)"};
 }
 
 #if CHAINERX_ENABLE_LAPACK
@@ -151,15 +149,6 @@
 }
 
 template <>
-<<<<<<< HEAD
-void Potrf<double>(char uplo, int n, double* a, int lda, int* info) {
-    dpotrf_(&uplo, &n, a, &lda, info);
-}
-
-template <>
-void Potrf<float>(char uplo, int n, float* a, int lda, int* info) {
-    spotrf_(&uplo, &n, a, &lda, info);
-=======
 void Gesdd<double>(
         char jobz,
         int m,
@@ -195,7 +184,16 @@
         int* iwork,
         int* info) {
     sgesdd_(&jobz, &m, &n, a, &lda, s, u, &ldu, vt, &ldvt, work, &lwork, iwork, info);
->>>>>>> 7252386e
+}
+
+template <>
+void Potrf<double>(char uplo, int n, double* a, int lda, int* info) {
+    dpotrf_(&uplo, &n, a, &lda, info);
+}
+
+template <>
+void Potrf<float>(char uplo, int n, float* a, int lda, int* info) {
+    spotrf_(&uplo, &n, a, &lda, info);
 }
 #endif  // CHAINERX_ENABLE_LAPACK
 
@@ -308,46 +306,6 @@
 
 CHAINERX_NATIVE_REGISTER_KERNEL(InverseKernel, NativeInverseKernel);
 
-<<<<<<< HEAD
-class NativeCholeskyKernel : public CholeskyKernel {
-public:
-    void Call(const Array& a, const Array& out) override {
-#if CHAINERX_ENABLE_LAPACK
-        Device& device = a.device();
-        device.CheckDevicesCompatible(a, out);
-
-        CHAINERX_ASSERT(a.ndim() == 2);
-        CHAINERX_ASSERT(out.ndim() == 2);
-        CHAINERX_ASSERT(a.shape()[0] == a.shape()[1]);
-        CHAINERX_ASSERT(out.IsContiguous());
-        CHAINERX_ASSERT(a.dtype() == out.dtype());
-
-        // potrf (cholesky) stores result in-place, therefore copy ``a`` to ``out`` and then pass ``out`` to the routine
-        device.backend().CallKernel<CopyKernel>(Tril(a, 0), out);
-
-        auto cholesky_impl = [&](auto pt) {
-            using T = typename decltype(pt)::type;
-
-            // Note that LAPACK uses Fortran order.
-            // To compute a lower triangular matrix L = cholesky(A), we use LAPACK to compute an upper triangular matrix U = cholesky(A).
-            char uplo = 'U';
-
-            auto out_ptr = static_cast<T*>(internal::GetRawOffsetData(out));
-            int64_t N = a.shape()[0];
-
-            int info;
-            Potrf<T>(uplo, N, out_ptr, N, &info);
-
-            if (info != 0) {
-                throw ChainerxError{"Unsuccessful potrf (Cholesky) execution. Info = ", info};
-            }
-        };
-
-        VisitFloatingPointDtype(a.dtype(), cholesky_impl);
-#else  // CHAINERX_LAPACK_AVAILABLE
-        (void)a;  // unused
-        (void)out;  // unused
-=======
 class NativeSvdKernel : public SvdKernel {
 public:
     void Call(const Array& a, const Array& u, const Array& s, const Array& vt, bool full_matrices) override {
@@ -414,17 +372,57 @@
         (void)s;  // unused
         (void)vt;  // unused
         (void)full_matrices;  // unused
->>>>>>> 7252386e
         throw ChainerxError{"LAPACK is not linked to ChainerX."};
 #endif  // CHAINERX_LAPACK_AVAILABLE
     }
 };
 
-<<<<<<< HEAD
+CHAINERX_NATIVE_REGISTER_KERNEL(SvdKernel, NativeSvdKernel);
+
+class NativeCholeskyKernel : public CholeskyKernel {
+public:
+    void Call(const Array& a, const Array& out) override {
+#if CHAINERX_ENABLE_LAPACK
+        Device& device = a.device();
+        device.CheckDevicesCompatible(a, out);
+
+        CHAINERX_ASSERT(a.ndim() == 2);
+        CHAINERX_ASSERT(out.ndim() == 2);
+        CHAINERX_ASSERT(a.shape()[0] == a.shape()[1]);
+        CHAINERX_ASSERT(out.IsContiguous());
+        CHAINERX_ASSERT(a.dtype() == out.dtype());
+
+        // potrf (cholesky) stores result in-place, therefore copy ``a`` to ``out`` and then pass ``out`` to the routine
+        device.backend().CallKernel<CopyKernel>(Tril(a, 0), out);
+
+        auto cholesky_impl = [&](auto pt) {
+            using T = typename decltype(pt)::type;
+
+            // Note that LAPACK uses Fortran order.
+            // To compute a lower triangular matrix L = cholesky(A), we use LAPACK to compute an upper triangular matrix U = cholesky(A).
+            char uplo = 'U';
+
+            auto out_ptr = static_cast<T*>(internal::GetRawOffsetData(out));
+            int64_t N = a.shape()[0];
+
+            int info;
+            Potrf<T>(uplo, N, out_ptr, N, &info);
+
+            if (info != 0) {
+                throw ChainerxError{"Unsuccessful potrf (Cholesky) execution. Info = ", info};
+            }
+        };
+
+        VisitFloatingPointDtype(a.dtype(), cholesky_impl);
+#else  // CHAINERX_LAPACK_AVAILABLE
+        (void)a;  // unused
+        (void)out;  // unused
+        throw ChainerxError{"LAPACK is not linked to ChainerX."};
+#endif  // CHAINERX_LAPACK_AVAILABLE
+    }
+};
+
 CHAINERX_NATIVE_REGISTER_KERNEL(CholeskyKernel, NativeCholeskyKernel);
-=======
-CHAINERX_NATIVE_REGISTER_KERNEL(SvdKernel, NativeSvdKernel);
->>>>>>> 7252386e
 
 }  // namespace native
 }  // namespace chainerx