--- conflicted
+++ resolved
@@ -17,10 +17,7 @@
 #include "chainerx/native/kernel_regist.h"
 #include "chainerx/routines/arithmetic.h"
 #include "chainerx/routines/creation.h"
-<<<<<<< HEAD
-=======
 #include "chainerx/routines/indexing.h"
->>>>>>> 7252386e
 #include "chainerx/routines/linalg.h"
 #include "chainerx/shape.h"
 
@@ -38,11 +35,6 @@
 void dgetri_(int* n, double* a, int* lda, int* ipiv, double* work, int* lwork, int* info);
 void sgetri_(int* n, float* a, int* lda, int* ipiv, float* work, int* lwork, int* info);
 
-<<<<<<< HEAD
-// syevd
-void dsyevd_(char* jobz, char* uplo, int* n, double* a, int* lda, double* w, double* work, int* lwork, int* iwork, int* liwork, int* info);
-void ssyevd_(char* jobz, char* uplo, int* n, float* a, int* lda, float* w, float* work, int* lwork, int* iwork, int* liwork, int* info);
-=======
 // gesdd
 void dgesdd_(
         char* jobz,
@@ -75,7 +67,10 @@
         int* lwork,
         int* iwork,
         int* info);
->>>>>>> 7252386e
+
+// syevd
+void dsyevd_(char* jobz, char* uplo, int* n, double* a, int* lda, double* w, double* work, int* lwork, int* iwork, int* liwork, int* info);
+void ssyevd_(char* jobz, char* uplo, int* n, float* a, int* lda, float* w, float* work, int* lwork, int* iwork, int* liwork, int* info);
 }
 #endif  // CHAINERX_ENABLE_LAPACK
 
@@ -99,21 +94,6 @@
 }
 
 template <typename T>
-<<<<<<< HEAD
-void Syevd(
-        char /*jobz*/,
-        char /*uplo*/,
-        int /*n*/,
-        T* /*a*/,
-        int /*lda*/,
-        T* /*w*/,
-        T* /*work*/,
-        int /*lwork*/,
-        int* /*iwork*/,
-        int /*liwork*/,
-        int* /*info*/) {
-    throw DtypeError{"Only Arrays of float or double type are supported by syevd (Eigen)"};
-=======
 void Gesdd(
         char /*jobz*/,
         int /*m*/,
@@ -130,7 +110,22 @@
         int* /*iwork*/,
         int* /*info*/) {
     throw DtypeError{"Only Arrays of float or double type are supported by gesdd (SVD)"};
->>>>>>> 7252386e
+}
+
+template <typename T>
+void Syevd(
+        char /*jobz*/,
+        char /*uplo*/,
+        int /*n*/,
+        T* /*a*/,
+        int /*lda*/,
+        T* /*w*/,
+        T* /*work*/,
+        int /*lwork*/,
+        int* /*iwork*/,
+        int /*liwork*/,
+        int* /*info*/) {
+    throw DtypeError{"Only Arrays of float or double type are supported by syevd (Eigen)"};
 }
 
 #if CHAINERX_ENABLE_LAPACK
@@ -165,15 +160,6 @@
 }
 
 template <>
-<<<<<<< HEAD
-void Syevd<double>(char jobz, char uplo, int n, double* a, int lda, double* w, double* work, int lwork, int* iwork, int liwork, int* info) {
-    dsyevd_(&jobz, &uplo, &n, a, &lda, w, work, &lwork, iwork, &liwork, info);
-}
-
-template <>
-void Syevd<float>(char jobz, char uplo, int n, float* a, int lda, float* w, float* work, int lwork, int* iwork, int liwork, int* info) {
-    ssyevd_(&jobz, &uplo, &n, a, &lda, w, work, &lwork, iwork, &liwork, info);
-=======
 void Gesdd<double>(
         char jobz,
         int m,
@@ -209,7 +195,16 @@
         int* iwork,
         int* info) {
     sgesdd_(&jobz, &m, &n, a, &lda, s, u, &ldu, vt, &ldvt, work, &lwork, iwork, info);
->>>>>>> 7252386e
+}
+
+template <>
+void Syevd<double>(char jobz, char uplo, int n, double* a, int lda, double* w, double* work, int lwork, int* iwork, int liwork, int* info) {
+    dsyevd_(&jobz, &uplo, &n, a, &lda, w, work, &lwork, iwork, &liwork, info);
+}
+
+template <>
+void Syevd<float>(char jobz, char uplo, int n, float* a, int lda, float* w, float* work, int lwork, int* iwork, int liwork, int* info) {
+    ssyevd_(&jobz, &uplo, &n, a, &lda, w, work, &lwork, iwork, &liwork, info);
 }
 #endif  // CHAINERX_ENABLE_LAPACK
 
@@ -322,80 +317,15 @@
 
 CHAINERX_NATIVE_REGISTER_KERNEL(InverseKernel, NativeInverseKernel);
 
-<<<<<<< HEAD
-class NativeSyevdKernel : public SyevdKernel {
-public:
-    void Call(const Array& a, const Array& w, const Array& v, const std::string& UPLO, bool compute_eigen_vector) override {
-=======
 class NativeSvdKernel : public SvdKernel {
 public:
     void Call(const Array& a, const Array& u, const Array& s, const Array& vt, bool full_matrices) override {
->>>>>>> 7252386e
 #if CHAINERX_ENABLE_LAPACK
         Device& device = a.device();
         Dtype dtype = a.dtype();
 
         CHAINERX_ASSERT(a.ndim() == 2);
 
-<<<<<<< HEAD
-        // Syevd stores the result in-place, copy a to v to avoid destroying the input matrix
-        device.backend().CallKernel<CopyKernel>(a, v);
-
-        int64_t m = a.shape()[0];
-        int64_t n = a.shape()[1];
-
-        auto syevd_impl = [&](auto pt) {
-            using T = typename decltype(pt)::type;
-
-            auto v_ptr = static_cast<T*>(internal::GetRawOffsetData(v));
-            auto w_ptr = static_cast<T*>(internal::GetRawOffsetData(w));
-
-            char jobz = 'N';
-            if (compute_eigen_vector) {
-                jobz = 'V';
-            }
-
-            char uplo = UPLO.c_str()[0];
-            // LAPACK assumes that arrays are stored in column-major order
-            // The uplo argument is swapped instead of transposing the input matrix
-            if (uplo == 'U') {
-                uplo = 'L';
-            } else {
-                uplo = 'U';
-            }
-
-            int info;
-            int lwork = -1;
-            int liwork = -1;
-            T work_size;
-            int iwork_size;
-
-            // When calling Syevd matrix dimensions are swapped instead of transposing the input matrix
-            Syevd<T>(jobz, uplo, n, v_ptr, m, w_ptr, &work_size, lwork, &iwork_size, liwork, &info);
-
-            lwork = static_cast<int>(work_size);
-            Array work = Empty(Shape{lwork}, dtype, device);
-            auto work_ptr = static_cast<T*>(internal::GetRawOffsetData(work));
-
-            liwork = static_cast<int>(iwork_size);
-            Array iwork = Empty(Shape{liwork}, Dtype::kInt32, device);
-            auto iwork_ptr = static_cast<int*>(internal::GetRawOffsetData(iwork));
-
-            Syevd<T>(jobz, uplo, n, v_ptr, m, w_ptr, work_ptr, lwork, iwork_ptr, liwork, &info);
-
-            if (info != 0) {
-                throw ChainerxError{"Unsuccessful syevd (Eigen Decomposition) execution. Info = ", info};
-            }
-        };
-
-        VisitFloatingPointDtype(dtype, syevd_impl);
-#else  // CHAINERX_LAPACK_AVAILABLE
-        (void)a;  // unused
-        (void)w;  // unused
-        (void)v;  // unused
-        (void)UPLO;  // unused
-        (void)compute_eigen_vector;  // unused
-=======
         bool compute_uv = u.shape()[0] != 0 && vt.shape()[0] != 0;
 
         // LAPACK assumes arrays are in column-major order.
@@ -453,17 +383,85 @@
         (void)s;  // unused
         (void)vt;  // unused
         (void)full_matrices;  // unused
->>>>>>> 7252386e
         throw ChainerxError{"LAPACK is not linked to ChainerX."};
 #endif  // CHAINERX_LAPACK_AVAILABLE
     }
 };
 
-<<<<<<< HEAD
+CHAINERX_NATIVE_REGISTER_KERNEL(SvdKernel, NativeSvdKernel);
+
+class NativeSyevdKernel : public SyevdKernel {
+public:
+    void Call(const Array& a, const Array& w, const Array& v, const std::string& UPLO, bool compute_eigen_vector) override {
+#if CHAINERX_ENABLE_LAPACK
+        Device& device = a.device();
+        Dtype dtype = a.dtype();
+
+        CHAINERX_ASSERT(a.ndim() == 2);
+
+        // Syevd stores the result in-place, copy a to v to avoid destroying the input matrix
+        device.backend().CallKernel<CopyKernel>(a, v);
+
+        int64_t m = a.shape()[0];
+        int64_t n = a.shape()[1];
+
+        auto syevd_impl = [&](auto pt) {
+            using T = typename decltype(pt)::type;
+
+            auto v_ptr = static_cast<T*>(internal::GetRawOffsetData(v));
+            auto w_ptr = static_cast<T*>(internal::GetRawOffsetData(w));
+
+            char jobz = 'N';
+            if (compute_eigen_vector) {
+                jobz = 'V';
+            }
+
+            char uplo = UPLO.c_str()[0];
+            // LAPACK assumes that arrays are stored in column-major order
+            // The uplo argument is swapped instead of transposing the input matrix
+            if (uplo == 'U') {
+                uplo = 'L';
+            } else {
+                uplo = 'U';
+            }
+
+            int info;
+            int lwork = -1;
+            int liwork = -1;
+            T work_size;
+            int iwork_size;
+
+            // When calling Syevd matrix dimensions are swapped instead of transposing the input matrix
+            Syevd<T>(jobz, uplo, n, v_ptr, m, w_ptr, &work_size, lwork, &iwork_size, liwork, &info);
+
+            lwork = static_cast<int>(work_size);
+            Array work = Empty(Shape{lwork}, dtype, device);
+            auto work_ptr = static_cast<T*>(internal::GetRawOffsetData(work));
+
+            liwork = static_cast<int>(iwork_size);
+            Array iwork = Empty(Shape{liwork}, Dtype::kInt32, device);
+            auto iwork_ptr = static_cast<int*>(internal::GetRawOffsetData(iwork));
+
+            Syevd<T>(jobz, uplo, n, v_ptr, m, w_ptr, work_ptr, lwork, iwork_ptr, liwork, &info);
+
+            if (info != 0) {
+                throw ChainerxError{"Unsuccessful syevd (Eigen Decomposition) execution. Info = ", info};
+            }
+        };
+
+        VisitFloatingPointDtype(dtype, syevd_impl);
+#else  // CHAINERX_LAPACK_AVAILABLE
+        (void)a;  // unused
+        (void)w;  // unused
+        (void)v;  // unused
+        (void)UPLO;  // unused
+        (void)compute_eigen_vector;  // unused
+        throw ChainerxError{"LAPACK is not linked to ChainerX."};
+#endif  // CHAINERX_LAPACK_AVAILABLE
+    }
+};
+
 CHAINERX_NATIVE_REGISTER_KERNEL(SyevdKernel, NativeSyevdKernel);
-=======
-CHAINERX_NATIVE_REGISTER_KERNEL(SvdKernel, NativeSvdKernel);
->>>>>>> 7252386e
 
 }  // namespace native
 }  // namespace chainerx