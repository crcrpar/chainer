#include "chainerx/native/native_device.h"

#include <cmath>
#include <cstdint>

#include "chainerx/array.h"
#include "chainerx/device.h"
#include "chainerx/dtype.h"
#include "chainerx/native/elementwise.h"
#include "chainerx/native/op_regist.h"
#include "chainerx/numeric.h"
#include "chainerx/routines/math.h"
#include "chainerx/routines/type_util.h"
#include "chainerx/scalar.h"

namespace chainerx {
namespace native {
namespace {

class NativeIfLessElseASSAOp : public IfLessElseASSAOp {
public:
    void Call(const Array& x1, Scalar x2, Scalar pos, const Array& neg, const Array& out) override {
        x1.device().CheckDevicesCompatible(x1, neg, out);
        Dtype x_dtype = ResultType(x1, x2);
        const Array& x1_cast = x1.dtype() == x_dtype ? x1 : x1.AsType(x_dtype);
        const Array& neg_cast = neg.dtype() == out.dtype() ? neg : neg.AsType(out.dtype());
        VisitDtype(x_dtype, [&](auto x_pt) {
            using In = typename decltype(x_pt)::type;
            VisitDtype(out.dtype(), [&](auto pt) {
                using Out = typename decltype(pt)::type;
                struct Impl {
                    void operator()(int64_t /*i*/, In x1, Out neg, Out& out) { out = x1 < x2 ? pos : neg; }
                    In x2;
                    Out pos;
                };
                Elementwise<const In, const Out, Out>(Impl{static_cast<In>(x2), static_cast<Out>(pos)}, x1_cast, neg_cast, out);
            });
        });
    }
};

CHAINERX_REGISTER_OP_NATIVE(IfLessElseASSAOp, NativeIfLessElseASSAOp);

class NativeIfGreaterElseASSAOp : public IfGreaterElseASSAOp {
public:
    void Call(const Array& x1, Scalar x2, Scalar pos, const Array& neg, const Array& out) override {
        x1.device().CheckDevicesCompatible(x1, neg, out);
        Dtype x_dtype = ResultType(x1, x2);
        const Array& x1_cast = x1.dtype() == x_dtype ? x1 : x1.AsType(x_dtype);
        const Array& neg_cast = neg.dtype() == out.dtype() ? neg : neg.AsType(out.dtype());
        VisitDtype(x_dtype, [&](auto x_pt) {
            using In = typename decltype(x_pt)::type;
            VisitDtype(out.dtype(), [&](auto pt) {
                using Out = typename decltype(pt)::type;
                struct Impl {
                    void operator()(int64_t /*i*/, In x1, Out neg, Out& out) { out = x1 > x2 ? pos : neg; }
                    In x2;
                    Out pos;
                };
                Elementwise<const In, const Out, Out>(Impl{static_cast<In>(x2), static_cast<Out>(pos)}, x1_cast, neg_cast, out);
            });
        });
    }
};

CHAINERX_REGISTER_OP_NATIVE(IfGreaterElseASSAOp, NativeIfGreaterElseASSAOp);

class NativeIfGreaterElseAAAAOp : public IfGreaterElseAAAAOp {
public:
    void Call(const Array& x1, const Array& x2, const Array& pos, const Array& neg, const Array& out) override {
        x1.device().CheckDevicesCompatible(x1, x2, pos, neg, out);
        VisitDtype(out.dtype(), [&](auto pt) {
            using T = typename decltype(pt)::type;
            struct Impl {
                void operator()(int64_t /*i*/, T x1, T x2, T pos, T neg, T& out) { out = x1 > x2 ? pos : neg; }
            };
            Elementwise<const T, const T, const T, const T, T>(Impl{}, x1, x2, pos, neg, out);
        });
    }
};

CHAINERX_REGISTER_OP_NATIVE(IfGreaterElseAAAAOp, NativeIfGreaterElseAAAAOp);

class NativeTanhOp : public TanhOp {
public:
    void Call(const Array& x, const Array& out) override {
        x.device().CheckDevicesCompatible(x, out);
        const Array& x_cast = x.dtype() == out.dtype() ? x : x.AsType(out.dtype());
        VisitFloatingPointDtype(out.dtype(), [&](auto pt) {
            using T = typename decltype(pt)::type;
            struct Impl {
                void operator()(int64_t /*i*/, T x, T& out) { out = chainerx::Tanh(x); }
            };
            Elementwise<const T, T>(Impl{}, x_cast, out);
        });
<<<<<<< HEAD
    });
}

void NativeDevice::IfGreaterElseAAAA(const Array& x1, const Array& x2, const Array& pos, const Array& neg, const Array& out) {
    CheckDevicesCompatible(x1, x2, pos, neg, out);
    Dtype x_dtype = ResultType(x1, x2);
    const Array& x1_cast = x1.dtype() == x_dtype ? x1 : x1.AsType(x_dtype);
    const Array& x2_cast = x2.dtype() == x_dtype ? x2 : x2.AsType(x_dtype);
    const Array& pos_cast = pos.dtype() == out.dtype() ? pos : pos.AsType(out.dtype());
    const Array& neg_cast = neg.dtype() == out.dtype() ? neg : neg.AsType(out.dtype());
    VisitDtype(x_dtype, [&](auto x_pt) {
        using In = typename decltype(x_pt)::type;
        VisitDtype(out.dtype(), [&](auto pt) {
            using Out = typename decltype(pt)::type;
            struct Impl {
                void operator()(int64_t /*i*/, In x1, In x2, Out pos, Out neg, Out& out) { out = x1 > x2 ? pos : neg; }
            };
            Elementwise<const In, const In, const Out, const Out, Out>(Impl{}, x1_cast, x2_cast, pos_cast, neg_cast, out);
        });
    });
}
=======
    }
};
>>>>>>> e3d90b85

CHAINERX_REGISTER_OP_NATIVE(TanhOp, NativeTanhOp);

}  // namespace
}  // namespace native
}  // namespace chainerx<|MERGE_RESOLUTION|>--- conflicted
+++ resolved
@@ -69,12 +69,20 @@
 public:
     void Call(const Array& x1, const Array& x2, const Array& pos, const Array& neg, const Array& out) override {
         x1.device().CheckDevicesCompatible(x1, x2, pos, neg, out);
-        VisitDtype(out.dtype(), [&](auto pt) {
-            using T = typename decltype(pt)::type;
-            struct Impl {
-                void operator()(int64_t /*i*/, T x1, T x2, T pos, T neg, T& out) { out = x1 > x2 ? pos : neg; }
-            };
-            Elementwise<const T, const T, const T, const T, T>(Impl{}, x1, x2, pos, neg, out);
+        Dtype x_dtype = ResultType(x1, x2);
+        const Array& x1_cast = x1.dtype() == x_dtype ? x1 : x1.AsType(x_dtype);
+        const Array& x2_cast = x2.dtype() == x_dtype ? x2 : x2.AsType(x_dtype);
+        const Array& pos_cast = pos.dtype() == out.dtype() ? pos : pos.AsType(out.dtype());
+        const Array& neg_cast = neg.dtype() == out.dtype() ? neg : neg.AsType(out.dtype());
+        VisitDtype(x_dtype, [&](auto x_pt) {
+            using In = typename decltype(x_pt)::type;
+            VisitDtype(out.dtype(), [&](auto pt) {
+                using Out = typename decltype(pt)::type;
+                struct Impl {
+                    void operator()(int64_t /*i*/, In x1, In x2, Out pos, Out neg, Out& out) { out = x1 > x2 ? pos : neg; }
+                };
+                Elementwise<const In, const In, const Out, const Out, Out>(Impl{}, x1_cast, x2_cast, pos_cast, neg_cast, out);
+            });
         });
     }
 };
@@ -93,32 +101,8 @@
             };
             Elementwise<const T, T>(Impl{}, x_cast, out);
         });
-<<<<<<< HEAD
-    });
-}
-
-void NativeDevice::IfGreaterElseAAAA(const Array& x1, const Array& x2, const Array& pos, const Array& neg, const Array& out) {
-    CheckDevicesCompatible(x1, x2, pos, neg, out);
-    Dtype x_dtype = ResultType(x1, x2);
-    const Array& x1_cast = x1.dtype() == x_dtype ? x1 : x1.AsType(x_dtype);
-    const Array& x2_cast = x2.dtype() == x_dtype ? x2 : x2.AsType(x_dtype);
-    const Array& pos_cast = pos.dtype() == out.dtype() ? pos : pos.AsType(out.dtype());
-    const Array& neg_cast = neg.dtype() == out.dtype() ? neg : neg.AsType(out.dtype());
-    VisitDtype(x_dtype, [&](auto x_pt) {
-        using In = typename decltype(x_pt)::type;
-        VisitDtype(out.dtype(), [&](auto pt) {
-            using Out = typename decltype(pt)::type;
-            struct Impl {
-                void operator()(int64_t /*i*/, In x1, In x2, Out pos, Out neg, Out& out) { out = x1 > x2 ? pos : neg; }
-            };
-            Elementwise<const In, const In, const Out, const Out, Out>(Impl{}, x1_cast, x2_cast, pos_cast, neg_cast, out);
-        });
-    });
-}
-=======
     }
 };
->>>>>>> e3d90b85
 
 CHAINERX_REGISTER_OP_NATIVE(TanhOp, NativeTanhOp);
 
